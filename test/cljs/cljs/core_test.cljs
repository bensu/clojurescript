--- conflicted
+++ resolved
@@ -724,13 +724,6 @@
   (assert (= (count fred) 2))
   (assert (= (count ethel) 3))
 
-<<<<<<< HEAD
-  (assert (= (conj fred {:wife :ethel :friend :ricky}) {:firstname "Fred" :lastname "Mertz" :wife :ethel :friend :ricky}))
-  (assert (= (conj fred {:lastname "Flintstone"}) {:firstname "Fred" :lastname "Flintstone"}))
-  (assert (= (assoc fred :lastname "Flintstone") {:firstname "Fred" :lastname "Flintstone"}))
-  (assert (= (assoc fred :wife :ethel) {:firstname "Fred" :lastname "Mertz" :wife :ethel}))
-  (assert (= (dissoc ethel :husband) {:firstname "Ethel" :lastname "Mertz"}))
-
   ;; dot
   (let [s "abc"]
     (assert (= 3 (.-length s)))
@@ -747,7 +740,7 @@
     (assert (= "ABC" (. "abc" (toUpperCase))))
     (assert (= "BC" (. (.toUpperCase s) substring 1)))
     (assert (= 2 (.-length (. (.toUpperCase s) substring 1)))))
-=======
+
   (assert (= (conj fred {:wife :ethel :friend :ricky})
              (map->Person {:firstname "Fred" :lastname "Mertz" :wife :ethel :friend :ricky})))
   (assert (= (conj fred {:lastname "Flintstone"})
@@ -758,6 +751,7 @@
              (map->Person {:firstname "Fred" :lastname "Mertz" :wife :ethel})))
   (assert (= (dissoc ethel :husband)
              (map->Person {:firstname "Ethel" :lastname "Mertz"})))
+  
   (defrecord A [x])
   (defrecord B [x])
   (assert (not= (A. nil) (B. nil)))
@@ -770,6 +764,5 @@
   (assert (instance? js/Array (array)))
   (assert (instance? js/Object (fn [])))
   (assert (instance? js/Function (fn [])))
->>>>>>> 974ade3c
-  
+
   :ok)