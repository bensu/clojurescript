--- conflicted
+++ resolved
@@ -226,14 +226,6 @@
 
 (defmethod emit :var
   [{:keys [info env] :as arg}]
-<<<<<<< HEAD
-  (let [n (:name info)
-        n (if (= (namespace n) "js")
-            (name n)
-            info)]
-    (when-not (= :statement (:context env))
-      (emit-wrap env (emits (munge n))))))
-=======
   (let [var-name (:name info)
         info (if (= (namespace var-name) "js")
                (name var-name)
@@ -253,8 +245,8 @@
                                     (fnil (fn [v] (conj v minfo)) [])))
                             (sorted-map))))
                   (sorted-map))))))))
-    (emit-wrap env (emits (munge info)))))
->>>>>>> 853a6049
+    (when-not (= :statement (:context env))
+      (emit-wrap env (emits (munge info))))))
 
 (defmethod emit :meta
   [{:keys [expr meta env]}]
