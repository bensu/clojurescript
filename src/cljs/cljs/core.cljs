;   Copyright (c) Rich Hickey. All rights reserved.
;   The use and distribution terms for this software are covered by the
;   Eclipse Public License 1.0 (http://opensource.org/licenses/eclipse-1.0.php)
;   which can be found in the file epl-v10.html at the root of this distribution.
;   By using this software in any fashion, you are agreeing to be bound by
;   the terms of this license.
;   You must not remove this notice, or any other, from this software.

(ns cljs.core
  (:require [goog.string :as gstring]
            [goog.string.StringBuffer :as gstringbuf]
            [goog.object :as gobject]
            [goog.array :as garray]))

(defn truth_
  "Internal - do not use!"
  [x]
  (js* "(~{x} != null && ~{x} !== false)"))

(defn type_satisfies_
  "Internal - do not use!"
  [p x]
  (or
   (aget p (goog.typeOf x))
   (aget p "_")
   false))

(def
  ^{:doc "When compiled for a command-line target, whatever
  function *main-fn* is set to will be called with the command-line
  argv as arguments"}
  *main-cli-fn* nil)

;;;;;;;;;;;;;;;;;;;;;;;;;;;;;; arrays ;;;;;;;;;;;;;;;;

(defn aclone
  "Returns a javascript array, cloned from the passed in array"
  [array-like]
  #_(goog.array.clone array-like)
  (js* "Array.prototype.slice.call(~{array-like})"))

(defn array
  "Creates a new javascript array.
@param {...*} var_args" ;;array is a special case, don't emulate this doc string  
  [var-args]            ;; [& items]
  (js* "Array.prototype.slice.call(arguments)"))

(defn aget
  "Returns the value at the index."
  [array i]
  (js* "~{array}[~{i}]"))

(defn aset
  "Sets the value at the index."
  [array i val]
  (js* "(~{array}[~{i}] = ~{val})"))

(defn alength
  "Returns the length of the Java array. Works on arrays of all types."
  [array]
  (js* "~{array}.length"))

;;;;;;;;;;;;;;;;;;;;;;;;;;; core protocols ;;;;;;;;;;;;;
(defprotocol ICounted
  (-count [coll] "constant time count"))

(defprotocol IEmptyableCollection
  (-empty [coll]))

(defprotocol ICollection
  (-conj [coll o]))

#_(defprotocol IOrdinal
    (-index [coll]))

(defprotocol IIndexed
  (-nth [coll n] [coll n not-found]))

(defprotocol ISeq
  (-first [coll])
  (-rest [coll]))

(defprotocol ILookup
  (-lookup [o k] [o k not-found]))

(defprotocol IAssociative
  (-contains-key? [coll k])
  #_(-entry-at [coll k])
  (-assoc [coll k v]))

(defprotocol IMap
  #_(-assoc-ex [coll k v])
  (-dissoc [coll k]))

(defprotocol ISet  
  (-disjoin [coll v]))

(defprotocol IStack
  (-peek [coll])
  (-pop [coll]))

(defprotocol IVector
  (-assoc-n [coll n val]))

(defprotocol IDeref
 (-deref [o]))

(defprotocol IDerefWithTimeout
  (-deref-with-timeout [o msec timeout-val]))

(defprotocol IMeta
  (-meta [o]))

(defprotocol IWithMeta
  (-with-meta [o meta]))

(defprotocol IReduce
  (-reduce [coll f] [coll f start]))

(defprotocol IEquiv
  (-equiv [o other]))

(defprotocol IHash
  (-hash [o]))

(defprotocol ISeqable
  (-seq [o]))

(defprotocol ISequential
  "Marker interface indicating a persistent collection of sequential items")

(defprotocol IPrintable
  (-pr-seq [o opts]))

(defprotocol IPending
  (-realized? [d]))

;;;;;;;;;;;;;;;;;;; fundamentals ;;;;;;;;;;;;;;;
(defn identical? [x y]
  "Tests if 2 arguments are the same object"
  (js* "(~{x} === ~{y})"))

(defn = [x y]
  (-equiv x y))

(defn nil? [x]
  "Returns true if x is nil, false otherwise."
  (identical? x nil))

;;;;;;;;;;;;;;;;;;; protocols on primitives ;;;;;;;;
(declare hash-map list equiv-sequential)

(extend-type nil
  IEquiv
  (-equiv [_ o] (nil? o))
  
  ICounted
  (-count [_] 0)

  IEmptyableCollection
  (-empty [_] nil)

  ICollection
  (-conj [_ o] (list o))

  IIndexed
  (-nth
   ([_ n] nil)
   ([_ n not-found] not-found))

  ISeq
  (-first [_] nil)
  (-rest [_] (list))

  ILookup
  (-lookup
   ([o k] nil)
   ([o k not-found] not-found))

  IAssociative
  (-assoc [_ k v] (hash-map k v))

  IMap
  (-dissoc [_ k] nil)

  ISet
  (-disjoin [_ v] nil)

  IStack
  (-peek [_] nil)
  (-pop [_] nil)

  IMeta
  (-meta [_] nil)

  IWithMeta
  (-with-meta [_ meta] nil)

  IReduce
  (-reduce
    ([_ f] (f))
    ([_ f start] start))

  IHash
  (-hash [o] 0))

(extend-type goog.global.Date
  IEquiv
  (-equiv [o other] (identical? (.toString o) (.toString other))))

(extend-type number
  IEquiv
  (-equiv [x o] (identical? x o))
  
  IHash
  (-hash [o] o))

;;this is primitive because & emits call to array-seq
(defn inc
  "Returns a number one greater than num."
  [x] (js* "(~{x} + 1)"))

(defn- lt- [x y]
  (js* "(~{x} < ~{y})"))

(defn- ci-reduce
  "Accepts any collection which satisfies the ICount and IIndexed protocols and
reduces them without incurring seq initialization"
  ([cicoll f]
     (if (= 0 (-count cicoll))
       (f)
       (loop [val (-nth cicoll 0), n 1]
         (if (lt- n (-count cicoll))
           (recur (f val (-nth cicoll n)) (inc n))
           val))))
  ([cicoll f val]
     (loop [val val, n 0]
         (if (lt- n (-count cicoll))
           (recur (f val (-nth cicoll n)) (inc n))
           val)))
  ([cicoll f val idx]
     (loop [val val, n idx]
         (if (lt- n (-count cicoll))
           (recur (f val (-nth cicoll n)) (inc n))
           val))))

(deftype IndexedSeq [a i]
  ISeqable
  (-seq [this] this)
  ISeq
  (-first [_] (aget a i))
  (-rest [_] (if (lt- (inc i) (-count a))
               (IndexedSeq. a (inc i))
               (list)))

  ISequential
  IEquiv
  (-equiv [coll other] (equiv-sequential coll other))

  IReduce
  (-reduce [_ f]
    (ci-reduce a f (aget a i) (inc i)))
  (-reduce [_ f start]
    (ci-reduce a f start i)))

(defn prim-seq [prim i]
  (when-not (= 0 (-count prim))
    (IndexedSeq. prim i)))

(defn array-seq [array i]
  (prim-seq array i))

(extend-type array
  ISeqable
  (-seq [array] (array-seq array 0))

  ICounted
  (-count [a] (.length a))

  IIndexed
  (-nth
    ([array n]
       (if (lt- n (.length array)) (aget array n)))
    ([array n not-found]
       (if (lt- n (.length array)) (aget array n)
           not-found)))

  ILookup
  (-lookup
    ([array k]
       (aget array k))
    ([array k not-found]
       (-nth array k not-found)))

  IReduce
  (-reduce
    ([array f]
       (ci-reduce array f))
    ([array f start]
       (ci-reduce array f start))))

(defn seq
  "Returns a seq on the collection. If the collection is
  empty, returns nil.  (seq nil) returns nil. seq also works on
  Strings."
  [coll]
  (when coll
    (-seq coll)))

(defn first
  "Returns the first item in the collection. Calls seq on its
  argument. If coll is nil, returns nil."
  [coll]
  (when-let [s (seq coll)]
    (-first s)))

(defn rest
  "Returns a possibly empty seq of the items after the first. Calls seq on its
  argument."
  [coll]
  (-rest (seq coll)))

(defn next
  "Returns a seq of the items after the first. Calls seq on its
  argument.  If there are no more items, returns nil"
  [coll]
  (when coll
    (seq (rest coll))))

(defn second
  "Same as (first (next x))"
  [coll]
  (first (next coll)))

(defn ffirst
  "Same as (first (first x))"
  [coll]
  (first (first coll)))

(defn nfirst
  "Same as (next (first x))"
  [coll]
  (next (first coll)))

(defn fnext
  "Same as (first (next x))"
  [coll]
  (first (next coll)))

(defn nnext
  "Same as (next (next x))"
  [coll]
  (next (next coll)))

(defn last
  "Return the last item in coll, in linear time"
  [s]
  (if (next s)
    (recur (next s))
    (first s)))

(extend-type default
  IEquiv
  (-equiv [x o] (identical? x o))

  ICounted
  (-count [x]
    (loop [s (seq x) n 0]
      (if s
	(recur (next s) (inc n))
	n))))

(defn not
  "Returns true if x is logical false, false otherwise."
  [x] (if x false true))

(defn conj
  "conj[oin]. Returns a new collection with the xs
  'added'. (conj nil item) returns (item).  The 'addition' may
  happen at different 'places' depending on the concrete type."
  ([coll x]
     (-conj coll x))
  ([coll x & xs]
     (if xs
       (recur (conj coll x) (first xs) (next xs))
       (conj coll x))))

(defn empty
  "Returns an empty collection of the same category as coll, or nil"
  [coll]
  (-empty coll))

(defn count
  "Returns the number of items in the collection. (count nil) returns
  0.  Also works on strings, arrays, and Maps"
  [coll]
  (-count coll))

(defn nth
  "Returns the value at the index. get returns nil if index out of
  bounds, nth throws an exception unless not-found is supplied.  nth
  also works for strings, arrays, regex Matchers and Lists, and,
  in O(n) time, for sequences."
  ([coll n]
     (-nth coll n))
  ([coll n not-found]
     (-nth coll n not-found)))

(defn get
  "Returns the value mapped to key, not-found or nil if key not present."
  ([o k]
     (-lookup o k))
  ([o k not-found]
     (-lookup o k not-found)))

(defn assoc
  "assoc[iate]. When applied to a map, returns a new map of the
   same (hashed/sorted) type, that contains the mapping of key(s) to
   val(s). When applied to a vector, returns a new vector that
   contains val at index."
  ([coll k v]
     (-assoc coll k v))
  ([coll k v & kvs]
     (let [ret (assoc coll k v)]
       (if kvs
         (recur ret (first kvs) (second kvs) (nnext kvs))
         ret))))

(defn dissoc
  "dissoc[iate]. Returns a new map of the same (hashed/sorted) type,
  that does not contain a mapping for key(s)."
  ([coll] coll)
  ([coll k]
     (-dissoc coll k))
  ([coll k & ks]
     (let [ret (dissoc coll k)]
       (if ks
         (recur ret (first ks) (next ks))
         ret))))

(defn with-meta
  "Returns an object of the same type and value as obj, with
  map m as its metadata."
  [o meta]
  (-with-meta o meta))

(defn meta
  "Returns the metadata of obj, returns nil if there is no metadata."
  [o]
  (-meta o))

(defn peek
  "For a list or queue, same as first, for a vector, same as, but much
  more efficient than, last. If the collection is empty, returns nil."
  [coll]
  (-peek coll))

(defn pop
  "For a list or queue, returns a new list/queue without the first
  item, for a vector, returns a new vector without the last item.
  Note - not the same as next/butlast."
  [coll]
  (-pop coll))

(defn disj
  "disj[oin]. Returns a new set of the same (hashed/sorted) type, that
  does not contain key(s)."
  ([coll] coll)
  ([coll k]
     (-disjoin coll k))
  ([coll k & ks]
     (let [ret (disj coll k)]
       (if ks
         (recur ret (first ks) (next ks))
         ret))))

(defn hash [o]
  (-hash o))

(defn empty?
  "Returns true if coll has no items - same as (not (seq coll)).
  Please use the idiom (seq x) rather than (not (empty? x))"
  [coll] (not (seq coll)))

(defn coll?
  "Returns true if x satisfies ICollection"
  [x]
  (if (nil? x)
    false
    (satisfies? ICollection x)))

(defn set?
  "Returns true if x satisfies ISet"
  [x]
  (if (nil? x)
    false
    (satisfies? ISet x)))

(defn associative?
 "Returns true if coll implements Associative"
  [x] (satisfies? IAssociative x))

(defn sequential?
  "Returns true if coll satisfies ISequential"
  [x] (satisfies? ISequential x))

(defn counted?
  "Returns true if coll implements count in constant time"
  [x] (satisfies? ICounted x))

(defn map?
  "Return true if x satisfies IMap"
  [x]
  (if (nil? x)
    false
    (satisfies? IMap x)))

(defn vector?
  "Return true if x satisfies IVector"
  [x] (satisfies? IVector x))

;;;;;;;;;;;;;;;;;;;; js primitives ;;;;;;;;;;;;
(defn js-obj []
  (js* "{}"))

(defn js-keys [obj]
  (let [keys (array)]
    (goog.object/forEach obj (fn [val key obj] (.push keys key)))
    keys))

(defn js-delete [obj key]
  (js* "delete ~{obj}[~{key}]"))

;;;;;;;;;;;;;;;; preds ;;;;;;;;;;;;;;;;;;

(def ^:private lookup-sentinel (js-obj))

(defn false?
  "Returns true if x is the value false, false otherwise."
  [x] (js* "~{x} === false"))

(defn true?
  "Returns true if x is the value true, false otherwise."
  [x] (js* "~{x} === true"))

(defn undefined? [x]
  (js* "(void 0 === ~{x})"))

(defn instance? [t o]
  (js* "(~{o} instanceof ~{t})"))

(defn seq?
  "Return true if s satisfies ISeq"
  [s]
  (if (nil? s)
    false
    (satisfies? ISeq s)))

(defn boolean [x]
  (if x true false))

(defn string? [x]
  (and (goog/isString x)
       (not (or (= (.charAt x 0) \uFDD0)
                (= (.charAt x 0) \uFDD1)))))

(defn keyword? [x]
  (and (goog/isString x)
       (= (.charAt x 0) \uFDD0)))

(defn symbol? [x]
  (and (goog/isString x)
       (= (.charAt x 0) \uFDD1)))

(defn number? [n]
  (goog/isNumber n))

(defn fn? [f]
  (goog/isFunction f))

(defn integer?
  "Returns true if n is an integer.  Warning: returns true on underflow condition."
  [n]
  (and (number? n)
       (js* "(~{n} == ~{n}.toFixed())")))

(defn contains?
  "Returns true if key is present in the given collection, otherwise
  returns false.  Note that for numerically indexed collections like
  vectors and arrays, this tests if the numeric key is within the
  range of indexes. 'contains?' operates constant or logarithmic time;
  it will not perform a linear search for a value.  See also 'some'."
  [coll v]
  (if (identical? (-lookup coll v lookup-sentinel) lookup-sentinel)
    false
    true))

(defn find
  "Returns the map entry for key, or nil if key not present."
  [coll k]
  (when (and coll
             (associative? coll)
             (contains? coll k))
    [k (-lookup coll k)]))

(defn distinct?
  "Returns true if no two of the arguments are ="
  ([x] true)
  ([x y] (not (= x y)))
  ([x y & more]
     (if (not (= x y))
     (loop [s #{x y} xs more]
       (let [x (first xs)
             etc (next xs)]
         (if xs
           (if (contains? s x)
             false
             (recur (conj s x) etc))
           true)))
     false)))

;;;;;;;;;;;;;;;;;;;;;;;;;;;;;; Seq fns ;;;;;;;;;;;;;;;;

(defn compare
  "Comparator. Returns a negative number, zero, or a positive number
  when x is logically 'less than', 'equal to', or 'greater than'
  y. Uses google.array.defaultCompare."
  [x y] (garray/defaultCompare x y))

(defn ^:private fn->comparator
  "Given a fn that might be boolean valued or a comparator,
   return a fn that is a comparator."
  [f]
  (if (= f compare)
    compare
    (fn [x y]
      (let [r (f x y)]
        (if (number? r)
          r
          (if r
            -1
            (if (f y x) 1 0)))))))

(declare to-array)
(defn sort
  "Returns a sorted sequence of the items in coll. Comp can be
   boolean-valued comparison funcion, or a -/0/+ valued comparator.
   Comp defaults to compare."
  ([coll]
   (sort compare coll))
  ([comp coll]
   (if (seq coll)
     (let [a (to-array coll)]
       ;; matching Clojure's stable sort, though docs don't promise it
       (garray/stableSort a (fn->comparator comp))
       (seq a))
     ())))

(defn sort-by
  "Returns a sorted sequence of the items in coll, where the sort
   order is determined by comparing (keyfn item).  Comp can be
   boolean-valued comparison funcion, or a -/0/+ valued comparator.
   Comp defaults to compare."
  ([keyfn coll]
   (sort-by keyfn compare coll))
  ([keyfn comp coll]
     (sort (fn [x y] ((fn->comparator comp) (keyfn x) (keyfn y))) coll)))

(defn reduce
  "f should be a function of 2 arguments. If val is not supplied,
  returns the result of applying f to the first 2 items in coll, then
  applying f to that result and the 3rd item, etc. If coll contains no
  items, f must accept no arguments as well, and reduce returns the
  result of calling f with no arguments.  If coll has only 1 item, it
  is returned and f is not called.  If val is supplied, returns the
  result of applying f to val and the first item in coll, then
  applying f to that result and the 2nd item, etc. If coll contains no
  items, returns val and f is not called."
  ([f coll]
     (-reduce coll f))
  ([f val coll]
     (-reduce coll f val)))

; simple reduce based on seqs, used as default
(defn- seq-reduce
  ([f coll]
    (if-let [s (seq coll)]
      (reduce f (first s) (next s))
      (f)))
  ([f val coll]
    (loop [val val, coll (seq coll)]
      (if coll
        (recur (f val (first coll)) (next coll))
        val))))

(extend-type default
  IReduce
  (-reduce
    ([coll f]
       (seq-reduce f coll))
    ([coll f start]
       (seq-reduce f start coll))))

;;; Math - variadic forms will not work until the following implemented:
;;; first, next, reduce

(defn +
  "Returns the sum of nums. (+) returns 0."
  ([] 0)
  ([x] x)
  ([x y] (js* "(~{x} + ~{y})"))
  ([x y & more] (reduce + (+ x y) more)))

(defn -
  "If no ys are supplied, returns the negation of x, else subtracts
  the ys from x and returns the result."
  ([x] (js* "(- ~{x})"))
  ([x y] (js* "(~{x} - ~{y})"))
  ([x y & more] (reduce - (- x y) more)))

(defn *
  "Returns the product of nums. (*) returns 1."
  ([] 1)
  ([x] x)
  ([x y] (js* "(~{x} * ~{y})"))
  ([x y & more] (reduce * (* x y) more)))

(defn /
  "If no denominators are supplied, returns 1/numerator,
  else returns numerator divided by all of the denominators."  
  ([x] (js* "(1 / ~{x})"))
  ([x y] (js* "(~{x} / ~{y})"))
  ([x y & more] (reduce / (/ x y) more)))

(defn <
  "Returns non-nil if nums are in monotonically increasing order,
  otherwise false."
  ([x] true)
  ([x y] (js* "(~{x} < ~{y})"))
  ([x y & more]
     (if (< x y)
       (if (next more)
         (recur y (first more) (next more))
         (< y (first more)))
       false)))

(defn <=
  "Returns non-nil if nums are in monotonically non-decreasing order,
  otherwise false."
  ([x] true)
  ([x y] (js* "(~{x} <= ~{y})"))
  ([x y & more]
   (if (<= x y)
     (if (next more)
       (recur y (first more) (next more))
       (<= y (first more)))
     false)))

(defn >
  "Returns non-nil if nums are in monotonically decreasing order,
  otherwise false."
  ([x] true)
  ([x y] (js* "(~{x} > ~{y})"))
  ([x y & more]
   (if (> x y)
     (if (next more)
       (recur y (first more) (next more))
       (> y (first more)))
     false)))

(defn >=
  "Returns non-nil if nums are in monotonically non-increasing order,
  otherwise false."
  ([x] true)
  ([x y] (js* "(~{x} >= ~{y})"))
  ([x y & more]
   (if (>= x y)
     (if (next more)
       (recur y (first more) (next more))
       (>= y (first more)))
     false)))

(defn dec
  "Returns a number one less than num."
  [x] (- x 1))

(defn max
  "Returns the greatest of the nums."
  ([x] x)
  ([x y] (js* "((~{x} > ~{y}) ? x : y)"))
  ([x y & more]
   (reduce max (max x y) more)))

(defn min
  "Returns the least of the nums."
  ([x] x)
  ([x y] (js* "((~{x} < ~{y}) ? x : y)"))
  ([x y & more]
   (reduce min (min x y) more)))

(defn- fix [q]
  (if (>= q 0)
    (js* "(Math.floor(~{q}))")
    (js* "(Math.ceil(~{q}))")))

(defn mod [n d]
  (js* "(~{n} % ~{d})"))

(defn quot [n d]
  (let [rem (mod n d)]
    (fix (js* "((~{n} - ~{rem}) / ~{d})"))))

(defn rem [n d]
  (let [q (quot n d)]
    (js* "(~{n} - (~{d} * ~{q}))")))

(defn bit-xor
  "Bitwise exclusive or"
  [x y] (js* "(~{x} ^ ~{y})"))

(defn bit-and
  "Bitwise and"
  [x y] (js* "(~{x} & ~{y})"))

(defn bit-or
  "Bitwise or"
  [x y] (js* "(~{x} | ~{y})"))

(defn bit-and-not
  "Bitwise and"
  [x y] (js* "(~{x} & ~~{y})"))

(defn bit-clear
  "Clear bit at index n"
  [x n]
  (js* "(~{x} & ~(1 << ~{n}))"))

(defn bit-flip
  "Flip bit at index n"
  [x n]
  (js* "(~{x} ^ (1 << ~{n}))"))

(defn bit-not
  "Bitwise complement"
  [x] (js* "(~~{x})"))

(defn bit-set
  "Set bit at index n"
  [x n]
  (js* "(~{x} | (1 << ~{n}))"))

(defn bit-test
  "Test bit at index n"
  [x n]
  (js* "((~{x} & (1 << ~{n})) != 0)"))


(defn bit-shift-left
  "Bitwise shift left"
  [x n] (js* "(~{x} << ~{n})"))

(defn bit-shift-right
  "Bitwise shift right"
  [x n] (js* "(~{x} >> ~{n})"))

(defn ==
  "Returns non-nil if nums all have the equivalent
  value (type-independent), otherwise false"
  ([x] true)
  ([x y] (-equiv x y))
  ([x y & more]
   (if (== x y)
     (if (next more)
       (recur y (first more) (next more))
       (== y (first more)))
     false)))

(defn pos?
  "Returns true if num is greater than zero, else false"
  [n] (< 0 n))

(defn zero? [n]
  (== 0 n))

(defn neg?
  "Returns true if num is less than zero, else false"
  [x] (js* "(~{x} < 0)"))

;;;;;;;;;;;;;;;;;;;;;;;;;;;;;; protocols for host types ;;;;;;



(defn nthnext
  "Returns the nth next of coll, (seq coll) when n is 0."
  [coll n]
  (loop [n n xs (seq coll)]
    (if (and xs (pos? n))
      (recur (dec n) (next xs))
      xs)))

(extend-type default
  IIndexed
  (-nth
   ([coll n]
      (if-let [xs (nthnext coll n)]
        (first xs)
        (throw "Index out of bounds")))
   ([coll n not-found]
      (if-let [xs (nthnext coll n)]
        (first xs)
        not-found))))


;;;;;;;;;;;;;;;;;;;;;;;;;; basics ;;;;;;;;;;;;;;;;;;

(defn str
  "With no args, returns the empty string. With one arg x, returns
  x.toString().  (str nil) returns the empty string. With more than
  one arg, returns the concatenation of the str values of the args."
  ([] "")
  ([x] (if (nil? x) "" (. x (toString))))
  ([x & ys]
     ((fn [sb more]
        (if more
          (recur (. sb  (append (str (first more)))) (next more))
          (str sb)))
      (gstring/StringBuffer. (str x)) ys)))

(defn subs
  "Returns the substring of s beginning at start inclusive, and ending
  at end (defaults to length of string), exclusive."
  ([s start] (.substring s start))
  ([s start end] (.substring s start end)))

(defn symbol
  "Returns a Symbol with the given namespace and name."
  ([name] (cond (symbol? name) name
                (keyword? name) (str "\uFDD1" "'" (subs name 2))
                :else (str "\uFDD1" "'" name)))
  ([ns name] (symbol (str ns "/" name))))

(defn keyword
  "Returns a Keyword with the given namespace and name.  Do not use :
  in the keyword strings, it will be added automatically."
  ([name] (cond (keyword? name) name
                (symbol? name) (str "\uFDD0" "'" (subs name 2))
                :else (str "\uFDD0" "'" name)))
  ([ns name] (keyword (str ns "/" name))))



(defn- equiv-sequential
  "Assumes x is sequential. Returns true if x equals y, otherwise
  returns false."
  [x y]
  (boolean
   (when (sequential? y)
     (loop [xs (seq x) ys (seq y)]
       (cond (nil? xs) (nil? ys)
             (nil? ys) false
             (= (first xs) (first ys)) (recur (next xs) (next ys))
             :else false)))))

(defn hash-combine [seed hash]
  ; a la boost
  (bit-xor seed (+ hash 0x9e3779b9
                   (bit-shift-left seed 6)
                   (bit-shift-right seed 2))))

(defn- hash-coll [coll]
  (reduce #(hash-combine %1 (hash %2)) (hash (first coll)) (next coll)))


;;;;;;;;;;;;;;;; cons ;;;;;;;;;;;;;;;;
(deftype List [meta first rest count]
  IWithMeta
  (-with-meta [coll meta] (List. meta first rest count))

  IMeta
  (-meta [coll] meta)

  ISeq
  (-first [coll] first)
  (-rest [coll] rest)

  IStack
  (-peek [coll] first)
  (-pop [coll] (-rest coll))

  ICollection
  (-conj [coll o] (List. meta o coll (inc count)))

  IEmptyableCollection
  (-empty [coll] cljs.core.List/EMPTY)

  ISequential
  IEquiv
  (-equiv [coll other] (equiv-sequential coll other))

  IHash
  (-hash [coll] (hash-coll coll))

  ISeqable
  (-seq [coll] coll)

  ICounted
  (-count [coll] count))

(deftype EmptyList [meta]
  IWithMeta
  (-with-meta [coll meta] (EmptyList. meta))

  IMeta
  (-meta [coll] meta)

  ISeq
  (-first [coll] nil)
  (-rest [coll] nil)

  IStack
  (-peek [coll] nil)
  (-pop [coll] #_(throw "Can't pop empty list"))

  ICollection
  (-conj [coll o] (List. meta o nil 1))

  IEmptyableCollection
  (-empty [coll] coll)

  ISequential
  IEquiv
  (-equiv [coll other] (equiv-sequential coll other))

  IHash
  (-hash [coll] (hash-coll coll))

  ISeqable
  (-seq [coll] nil)

  ICounted
  (-count [coll] 0))

(set! cljs.core.List/EMPTY (EmptyList. nil))

(defn reverse
  "Returns a seq of the items in coll in reverse order. Not lazy."
  [coll]
  (reduce conj () coll))

(defn list [& items]
  (reduce conj () (reverse items)))

(deftype Cons [meta first rest]
  IWithMeta
  (-with-meta [coll meta] (Cons. meta first rest))

  IMeta
  (-meta [coll] meta)

  ISeq
  (-first [coll] first)
  (-rest [coll] (if (nil? rest) () rest))

  ICollection
  (-conj [coll o] (Cons. nil o coll))

  IEmptyableCollection
  (-empty [coll] (with-meta cljs.core.List/EMPTY meta))

  ISequential
  IEquiv
  (-equiv [coll other] (equiv-sequential coll other))

  IHash
  (-hash [coll] (hash-coll coll))

  ISeqable
  (-seq [coll] coll))

(defn cons
  "Returns a new seq where x is the first element and seq is the rest."
  [x seq]
  (Cons. nil x seq))

(declare hash-map)

(extend-type string
  IHash
  (-hash [o] (goog.string/hashCode o))

  ISeqable
  (-seq [string] (prim-seq string 0))
  
  ICounted
  (-count [s] (.length s))

  IIndexed
  (-nth
    ([string n]
       (if (< n (-count string)) (.charAt string n)))
    ([string n not-found]
       (if (< n (-count string)) (.charAt string n)
           not-found)))

  ILookup
  (-lookup
    ([string k]
       (-nth string k))
    ([string k not_found]
       (-nth string k not_found)))

  IReduce
  (-reduce
    ([string f]
       (ci-reduce string f))
    ([string f start]
       (ci-reduce string f start))))

;;hrm
(defn- string-call_
  ([_ coll] (get coll (js* "this.toString()")))
  ([_ coll not-found] (get coll (js* "this.toString()") not-found)))

(js* "String.prototype.call = ~{}" string-call_)

; could use reify
;;; LazySeq ;;;

(defn- lazy-seq-value [lazy-seq]
  (let [x (.x lazy-seq)]
    (if (.realized lazy-seq)
      x
      (do
        (set! (.x lazy-seq) (x))
        (set! (.realized lazy-seq) true)
        (.x lazy-seq)))))

(deftype LazySeq [meta realized x]
  IWithMeta
  (-with-meta [coll meta] (LazySeq. meta realized x))

  IMeta
  (-meta [coll] meta)

  ISeq
  (-first [coll] (first (lazy-seq-value coll)))
  (-rest [coll] (rest (lazy-seq-value coll)))

  ICollection
  (-conj [coll o] (cons o coll))

  IEmptyableCollection
  (-empty [coll] (with-meta cljs.core.List/EMPTY meta))

  ISequential
  IEquiv
  (-equiv [coll other] (equiv-sequential coll other))

  IHash
  (-hash [coll] (hash-coll coll))

  ISeqable
  (-seq [coll] (seq (lazy-seq-value coll)))

  )

;;;;;;;;;;;;;;;;

(defn to-array
  "Naive impl of to-array as a start."
  [s]
  (let [ary (array)]
    (loop [s s]
      (if (seq s)
        (do (. ary push (first s))
            (recur (next s)))
        ary))))

(defn- bounded-count [s n]
  (loop [s s i n sum 0]
    (if (and (pos? i)
             (seq s))
      (recur (next s)
             (dec i)
             (inc sum))
      sum)))

(defn spread
  [arglist]
  (cond
   (nil? arglist) nil
   (nil? (next arglist)) (seq (first arglist))
   :else (cons (first arglist)
               (spread (next arglist)))))

(defn concat
  "Returns a lazy seq representing the concatenation of the elements in the supplied colls."
  ([] (lazy-seq nil))
  ([x] (lazy-seq x))
  ([x y]
    (lazy-seq
      (let [s (seq x)]
        (if s
          (cons (first s) (concat (rest s) y))
          y))))
  ([x y & zs]
     (let [cat (fn cat [xys zs]
                 (lazy-seq
                   (let [xys (seq xys)]
                     (if xys
                       (cons (first xys) (cat (rest xys) zs))
                       (when zs
                         (cat (first zs) (next zs)))))))]
       (cat (concat x y) zs))))

(defn list*
  "Creates a new list containing the items prepended to the rest, the
  last of which will be treated as a sequence."
  ([args] (seq args))
  ([a args] (cons a args))
  ([a b args] (cons a (cons b args)))
  ([a b c args] (cons a (cons b (cons c args))))
  ([a b c d & more]
     (cons a (cons b (cons c (cons d (spread more)))))))

;;;;;;;;;;;;;;;;;;;;;;;;;;;;;; apply ;;;;;;;;;;;;;;;;

(defn apply
  "Applies fn f to the argument list formed by prepending intervening arguments to args.
  First cut.  Not lazy.  Needs to use emitted toApply."
  ([f args]
     (let [fixed-arity (. f cljs$lang$maxFixedArity)]
       (if (. f cljs$lang$applyTo)
         (if (<= (bounded-count args fixed-arity)
                 fixed-arity)
           (. f apply f (to-array args))
           (. f cljs$lang$applyTo args))
         (. f apply f (to-array args)))))
  ([f x args]
     (let [arglist (list* x args)
           fixed-arity (. f cljs$lang$maxFixedArity)]
       (if (. f cljs$lang$applyTo)
         (if (<= (bounded-count arglist fixed-arity)
                 fixed-arity)
           (. f apply f (to-array arglist))
           (. f cljs$lang$applyTo arglist))
         (. f apply f (to-array arglist)))))
  ([f x y args]
     (let [arglist (list* x y args)
           fixed-arity (. f cljs$lang$maxFixedArity)]
       (if (. f cljs$lang$applyTo)
         (if (<= (bounded-count arglist fixed-arity)
                 fixed-arity)
           (. f apply f (to-array arglist))
           (. f cljs$lang$applyTo arglist))
         (. f apply f (to-array arglist)))))
  ([f x y z args]
     (let [arglist (list* x y z args)
           fixed-arity (. f cljs$lang$maxFixedArity)]
       (if (. f cljs$lang$applyTo)
         (if (<= (bounded-count arglist fixed-arity)
                 fixed-arity)
           (. f apply f (to-array arglist))
           (. f cljs$lang$applyTo arglist))
         (. f apply f (to-array arglist)))))
  ([f a b c d & args]
     (let [arglist (cons a (cons b (cons c (cons d (spread args)))))
           fixed-arity (. f cljs$lang$maxFixedArity)]
       (if (. f cljs$lang$applyTo)
         (if (<= (bounded-count arglist fixed-arity)
                 fixed-arity)
           (. f apply f (to-array arglist))
           (. f cljs$lang$applyTo arglist))
         (. f apply f (to-array arglist))))))

(defn not=
  "Same as (not (= obj1 obj2))"
  ([x] false)
  ([x y] (not (= x y)))
  ([x y & more]
   (not (apply = x y more))))

(defn not-empty
  "If coll is empty, returns nil, else coll"
  [coll] (when (seq coll) coll))

(defn every?
  "Returns true if (pred x) is logical true for every x in coll, else
  false."
  [pred coll]
  (cond
   (nil? (seq coll)) true
   (pred (first coll)) (recur pred (next coll))
   :else false))

(defn not-every?
  "Returns false if (pred x) is logical true for every x in
  coll, else true."
  [pred coll] (not (every? pred coll)))

(defn some
  "Returns the first logical true value of (pred x) for any x in coll,
  else nil.  One common idiom is to use a set as pred, for example
  this will return :fred if :fred is in the sequence, otherwise nil:
  (some #{:fred} coll)"
  [pred coll]
    (when (seq coll)
      (or (pred (first coll)) (recur pred (next coll)))))

(defn not-any?
  "Returns false if (pred x) is logical true for any x in coll,
  else true."
  [pred coll] (not (some pred coll)))

(defn even?
  "Returns true if n is even, throws an exception if n is not an integer"
   [n] (if (integer? n)
        (zero? (bit-and n 1))
        (throw (str "Argument must be an integer: " n))))

(defn odd?
  "Returns true if n is odd, throws an exception if n is not an integer"
  [n] (not (even? n)))

(defn identity [x] x)

(defn complement
  "Takes a fn f and returns a fn that takes the same arguments as f,
  has the same effects, if any, and returns the opposite truth value."
  [f] 
  (fn 
    ([] (not (f)))
    ([x] (not (f x)))
    ([x y] (not (f x y)))
    ([x y & zs] (not (apply f x y zs)))))

(defn constantly
  "Returns a function that takes any number of arguments and returns x."
  [x] (fn [& args] x))

(defn comp
  "Takes a set of functions and returns a fn that is the composition
  of those fns.  The returned fn takes a variable number of args,
  applies the rightmost of fns to the args, the next
  fn (right-to-left) to the result, etc.

  TODO: Implement apply"
  ([] identity)
  ([f] f)
  ([f g] 
     (fn 
       ([] (f (g)))
       ([x] (f (g x)))
       ([x y] (f (g x y)))
       ([x y z] (f (g x y z)))
       ([x y z & args] (f (apply g x y z args)))))
  ([f g h] 
     (fn 
       ([] (f (g (h))))
       ([x] (f (g (h x))))
       ([x y] (f (g (h x y))))
       ([x y z] (f (g (h x y z))))
       ([x y z & args] (f (g (apply h x y z args))))))
  ([f1 f2 f3 & fs]
    (let [fs (reverse (list* f1 f2 f3 fs))]
      (fn [& args]
        (loop [ret (apply (first fs) args) fs (next fs)]
          (if fs
            (recur ((first fs) ret) (next fs))
            ret))))))

(defn partial
  "Takes a function f and fewer than the normal arguments to f, and
  returns a fn that takes a variable number of additional args. When
  called, the returned function calls f with args + additional args.

  TODO: Implement apply"
  ([f arg1]
   (fn [& args] (apply f arg1 args)))
  ([f arg1 arg2]
   (fn [& args] (apply f arg1 arg2 args)))
  ([f arg1 arg2 arg3]
   (fn [& args] (apply f arg1 arg2 arg3 args)))
  ([f arg1 arg2 arg3 & more]
   (fn [& args] (apply f arg1 arg2 arg3 (concat more args)))))

(defn fnil
  "Takes a function f, and returns a function that calls f, replacing
  a nil first argument to f with the supplied value x. Higher arity
  versions can replace arguments in the second and third
  positions (y, z). Note that the function f can take any number of
  arguments, not just the one(s) being nil-patched."
  ([f x]
   (fn
     ([a] (f (if (nil? a) x a)))
     ([a b] (f (if (nil? a) x a) b))
     ([a b c] (f (if (nil? a) x a) b c))
     ([a b c & ds] (apply f (if (nil? a) x a) b c ds))))
  ([f x y]
   (fn
     ([a b] (f (if (nil? a) x a) (if (nil? b) y b)))
     ([a b c] (f (if (nil? a) x a) (if (nil? b) y b) c))
     ([a b c & ds] (apply f (if (nil? a) x a) (if (nil? b) y b) c ds))))
  ([f x y z]
   (fn
     ([a b] (f (if (nil? a) x a) (if (nil? b) y b)))
     ([a b c] (f (if (nil? a) x a) (if (nil? b) y b) (if (nil? c) z c)))
     ([a b c & ds] (apply f (if (nil? a) x a) (if (nil? b) y b) (if (nil? c) z c) ds)))))

(defn every-pred
  "Takes a set of predicates and returns a function f that returns true if all of its
  composing predicates return a logical true value against all of its arguments, else it returns
  false. Note that f is short-circuiting in that it will stop execution on the first
  argument that triggers a logical false result against the original predicates."
  ([p]
     (fn ep1
       ([] true)
       ([x] (boolean (p x)))
       ([x y] (boolean (and (p x) (p y))))
       ([x y z] (boolean (and (p x) (p y) (p z))))
       ([x y z & args] (boolean (and (ep1 x y z)
                                     (every? p args))))))
  ([p1 p2]
     (fn ep2
       ([] true)
       ([x] (boolean (and (p1 x) (p2 x))))
       ([x y] (boolean (and (p1 x) (p1 y) (p2 x) (p2 y))))
       ([x y z] (boolean (and (p1 x) (p1 y) (p1 z) (p2 x) (p2 y) (p2 z))))
       ([x y z & args] (boolean (and (ep2 x y z)
                                     (every? #(and (p1 %) (p2 %)) args))))))
  ([p1 p2 p3]
     (fn ep3
       ([] true)
       ([x] (boolean (and (p1 x) (p2 x) (p3 x))))
       ([x y] (boolean (and (p1 x) (p2 x) (p3 x) (p1 y) (p2 y) (p3 y))))
       ([x y z] (boolean (and (p1 x) (p2 x) (p3 x) (p1 y) (p2 y) (p3 y) (p1 z) (p2 z) (p3 z))))
       ([x y z & args] (boolean (and (ep3 x y z)
                                     (every? #(and (p1 %) (p2 %) (p3 %)) args))))))
  ([p1 p2 p3 & ps]
     (let [ps (list* p1 p2 p3 ps)]
       (fn epn
         ([] true)
         ([x] (every? #(% x) ps))
         ([x y] (every? #(and (% x) (% y)) ps))
         ([x y z] (every? #(and (% x) (% y) (% z)) ps))
         ([x y z & args] (boolean (and (epn x y z)
                                       (every? #(every? % args) ps))))))))

(defn some-fn
  "Takes a set of predicates and returns a function f that returns the first logical true value
  returned by one of its composing predicates against any of its arguments, else it returns
  logical false. Note that f is short-circuiting in that it will stop execution on the first
  argument that triggers a logical true result against the original predicates."
  ([p]
     (fn sp1
       ([] nil)
       ([x] (p x))
       ([x y] (or (p x) (p y)))
       ([x y z] (or (p x) (p y) (p z)))
       ([x y z & args] (or (sp1 x y z)
                           (some p args)))))
  ([p1 p2]
     (fn sp2
       ([] nil)
       ([x] (or (p1 x) (p2 x)))
       ([x y] (or (p1 x) (p1 y) (p2 x) (p2 y)))
       ([x y z] (or (p1 x) (p1 y) (p1 z) (p2 x) (p2 y) (p2 z)))
       ([x y z & args] (or (sp2 x y z)
                           (some #(or (p1 %) (p2 %)) args)))))
  ([p1 p2 p3]
     (fn sp3
       ([] nil)
       ([x] (or (p1 x) (p2 x) (p3 x)))
       ([x y] (or (p1 x) (p2 x) (p3 x) (p1 y) (p2 y) (p3 y)))
       ([x y z] (or (p1 x) (p2 x) (p3 x) (p1 y) (p2 y) (p3 y) (p1 z) (p2 z) (p3 z)))
       ([x y z & args] (or (sp3 x y z)
                           (some #(or (p1 %) (p2 %) (p3 %)) args)))))
  ([p1 p2 p3 & ps]
     (let [ps (list* p1 p2 p3 ps)]
       (fn spn
         ([] nil)
         ([x] (some #(% x) ps))
         ([x y] (some #(or (% x) (% y)) ps))
         ([x y z] (some #(or (% x) (% y) (% z)) ps))
         ([x y z & args] (or (spn x y z)
                             (some #(some % args) ps)))))))

(defn map
  "Returns a lazy sequence consisting of the result of applying f to the
  set of first items of each coll, followed by applying f to the set
  of second items in each coll, until any one of the colls is
  exhausted.  Any remaining items in other colls are ignored. Function
  f should accept number-of-colls arguments."
  ([f coll]
   (lazy-seq
    (when-let [s (seq coll)]
      (cons (f (first s)) (map f (rest s))))))
  ([f c1 c2]
   (lazy-seq
    (let [s1 (seq c1) s2 (seq c2)]
      (when (and s1 s2)
        (cons (f (first s1) (first s2))
              (map f (rest s1) (rest s2)))))))
  ([f c1 c2 c3]
   (lazy-seq
    (let [s1 (seq c1) s2 (seq c2) s3 (seq c3)]
      (when (and  s1 s2 s3)
        (cons (f (first s1) (first s2) (first s3))
              (map f (rest s1) (rest s2) (rest s3)))))))
  ([f c1 c2 c3 & colls]
   (let [step (fn step [cs]
                 (lazy-seq
                  (let [ss (map seq cs)]
                    (when (every? identity ss)
                      (cons (map first ss) (step (map rest ss)))))))]
     (map #(apply f %) (step (conj colls c3 c2 c1))))))

(defn take
  "Returns a lazy sequence of the first n items in coll, or all items if
  there are fewer than n."
  [n coll]
  (lazy-seq
   (when (pos? n)
     (when-let [s (seq coll)]
      (cons (first s) (take (dec n) (rest s)))))))

(defn drop
  "Returns a lazy sequence of all but the first n items in coll."
  [n coll]
  (let [step (fn [n coll]
               (let [s (seq coll)]
                 (if (and (pos? n) s)
                   (recur (dec n) (rest s))
                   s)))]
    (lazy-seq (step n coll))))

(defn drop-last
  "Return a lazy sequence of all but the last n (default 1) items in coll"
  ([s] (drop-last 1 s))
  ([n s] (map (fn [x _] x) s (drop n s))))

(defn take-last
  "Returns a seq of the last n items in coll.  Depending on the type
  of coll may be no better than linear time.  For vectors, see also subvec."
  [n coll]
  (loop [s (seq coll), lead (seq (drop n coll))]
    (if lead
      (recur (next s) (next lead))
      s)))

(defn drop-while
  "Returns a lazy sequence of the items in coll starting from the first
  item for which (pred item) returns nil."
  [pred coll]
  (let [step (fn [pred coll]
               (let [s (seq coll)]
                 (if (and s (pred (first s)))
                   (recur pred (rest s))
                   s)))]
    (lazy-seq (step pred coll))))

(defn cycle
  "Returns a lazy (infinite!) sequence of repetitions of the items in coll."
  [coll] (lazy-seq 
          (when-let [s (seq coll)] 
              (concat s (cycle s)))))

(defn repeat
  "Returns a lazy (infinite!, or length n if supplied) sequence of xs."
  ([x] (lazy-seq (cons x (repeat x))))
  ([n x] (take n (repeat x))))

(defn replicate
  "Returns a lazy seq of n xs."
  [n x] (take n (repeat x)))

(defn repeatedly
  "Takes a function of no args, presumably with side effects, and
  returns an infinite (or length n if supplied) lazy sequence of calls
  to it"
  ([f] (lazy-seq (cons (f) (repeatedly f))))
  ([n f] (take n (repeatedly f))))

(defn iterate
  "Returns a lazy sequence of x, (f x), (f (f x)) etc. f must be free of side-effects"
  {:added "1.0"}
  [f x] (cons x (lazy-seq (iterate f (f x)))))

(defn interleave
  "Returns a lazy seq of the first item in each coll, then the second etc."
  ([c1 c2]
     (lazy-seq
      (let [s1 (seq c1) s2 (seq c2)]
        (when (and s1 s2)
          (cons (first s1) (cons (first s2)
                                 (interleave (rest s1) (rest s2))))))))
  ([c1 c2 & colls]
     (lazy-seq
      (let [ss (map seq (conj colls c2 c1))]
        (when (every? identity ss)
          (concat (map first ss) (apply interleave (map rest ss))))))))

(defn interpose
  "Returns a lazy seq of the elements of coll separated by sep"
  [sep coll] (drop 1 (interleave (repeat sep) coll)))



(defn- flatten1
  "Take a collection of collections, and return a lazy seq
  of items from the inner collection"
  [colls]
  (let [cat (fn cat [coll colls]
              (lazy-seq
                (if-let [coll (seq coll)]
                  (cons (first coll) (cat (rest coll) colls))
                  (when (seq colls)
                    (cat (first colls) (rest colls))))))]
    (cat nil colls)))

(defn mapcat
  "Returns the result of applying concat to the result of applying map
  to f and colls.  Thus function f should return a collection."
  ([f coll]
    (flatten1 (map f coll)))
  ([f coll & colls]
    (flatten1 (apply map f coll colls))))

(defn filter
  "Returns a lazy sequence of the items in coll for which
  (pred item) returns true. pred must be free of side-effects."
  ([pred coll]
   (lazy-seq
    (when-let [s (seq coll)]
      (let [f (first s) r (rest s)]
        (if (pred f)
          (cons f (filter pred r))
          (filter pred r)))))))

(defn remove
  "Returns a lazy sequence of the items in coll for which
  (pred item) returns false. pred must be free of side-effects."
  [pred coll]
  (filter (complement pred) coll))

(defn tree-seq
  "Returns a lazy sequence of the nodes in a tree, via a depth-first walk.
   branch? must be a fn of one arg that returns true if passed a node
   that can have children (but may not).  children must be a fn of one
   arg that returns a sequence of the children. Will only be called on
   nodes for which branch? returns true. Root is the root node of the
  tree."
   [branch? children root]
   (let [walk (fn walk [node]
                (lazy-seq
                 (cons node
                  (when (branch? node)
                    (mapcat walk (children node))))))]
     (walk root)))

(defn flatten
  "Takes any nested combination of sequential things (lists, vectors,
  etc.) and returns their contents as a single, flat sequence.
  (flatten nil) returns nil."
  [x]
  (filter #(not (sequential? %))
          (rest (tree-seq sequential? seq x))))

(defn into
  "Returns a new coll consisting of to-coll with all of the items of
  from-coll conjoined."
  [to from]
  (reduce -conj to from))

(defn partition
  "Returns a lazy sequence of lists of n items each, at offsets step
  apart. If step is not supplied, defaults to n, i.e. the partitions
  do not overlap. If a pad collection is supplied, use its elements as
  necessary to complete last partition upto n items. In case there are
  not enough padding elements, return a partition with less than n items."
  ([n coll]
     (partition n n coll))
  ([n step coll]
     (lazy-seq
       (when-let [s (seq coll)]
         (let [p (take n s)]
           (when (= n (count p))
             (cons p (partition n step (drop step s))))))))
  ([n step pad coll]
     (lazy-seq
       (when-let [s (seq coll)]
         (let [p (take n s)]
           (if (= n (count p))
             (cons p (partition n step pad (drop step s)))
             (list (take n (concat p pad)))))))))

(defn get-in
  "Returns the value in a nested associative structure,
  where ks is a sequence of ke(ys. Returns nil if the key is not present,
  or the not-found value if supplied."
  {:added "1.2"
   :static true}
  ([m ks]
     (reduce get m ks))
  ([m ks not-found]
     (loop [sentinel lookup-sentinel
            m m
            ks (seq ks)]
       (if ks
         (let [m (get m (first ks) sentinel)]
           (if (identical? sentinel m)
             not-found
             (recur sentinel m (next ks))))
         m))))

(defn assoc-in
  "Associates a value in a nested associative structure, where ks is a
  sequence of keys and v is the new value and returns a new nested structure.
  If any levels do not exist, hash-maps will be created."
  [m [k & ks] v]
  (if ks
    (assoc m k (assoc-in (get m k) ks v))
    (assoc m k v)))

(defn update-in
  "'Updates' a value in a nested associative structure, where ks is a
  sequence of keys and f is a function that will take the old value
  and any supplied args and return the new value, and returns a new
  nested structure.  If any levels do not exist, hash-maps will be
  created."
  ([m [k & ks] f & args]
   (if ks
     (assoc m k (apply update-in (get m k) ks f args))
     (assoc m k (apply f (get m k) args)))))


;;; Vector

(deftype Vector [meta array]
  IWithMeta
  (-with-meta [coll meta] (Vector. meta array))

  IMeta
  (-meta [coll] meta)

  IStack
  (-peek [coll]
    (let [count (.length array)]
      (when (> count 0)
        (aget array (dec count)))))
  (-pop [coll]
    (if (> (.length array) 0)
      (let [new-array (aclone array)]
        (. new-array (pop))
        (Vector. meta new-array))
      #_(throw "Can't pop empty vector")))

  ICollection
  (-conj [coll o]
    (let [new-array (aclone array)]
      (.push new-array o)
      (Vector. meta new-array)))

  IEmptyableCollection
  (-empty [coll] (with-meta cljs.core.Vector/EMPTY meta))

  ISequential
  IEquiv
  (-equiv [coll other] (equiv-sequential coll other))

  IHash
  (-hash [coll] (hash-coll coll))

  ISeqable
  (-seq [coll]
    (when (> (.length array) 0)
      (let [vector-seq
             (fn vector-seq [i]
               (lazy-seq
                 (when (< i (.length array))
                   (cons (aget array i) (vector-seq (inc i))))))]
        (vector-seq 0))))

  ICounted
  (-count [coll] (.length array))

  IIndexed
  (-nth [coll n]
    (if (and (<= 0 n) (< n (.length array)))
      (aget array n)
      #_(throw (str "No item " n " in vector of length " (.length array)))))
  (-nth [coll n not-found]
    (if (and (<= 0 n) (< n (.length array)))
      (aget array n)
      not-found))

  ILookup
  (-lookup [coll k] (-nth coll k nil))
  (-lookup [coll k not-found] (-nth coll k not-found))

  IAssociative
  (-assoc [coll k v]
    (let [new-array (aclone array)]
      (aset new-array k v)
      (Vector. meta new-array)))

  IVector
  (-assoc-n [coll n val] (-assoc coll n val))

  IReduce
  (-reduce [v f]
	   (ci-reduce array f))
  (-reduce [v f start]
	   (ci-reduce array f start)))

(set! cljs.core.Vector/EMPTY (Vector. nil (array)))

(set! cljs.core.Vector/fromArray (fn [xs] (Vector. nil xs)))

(set! cljs.core.Vector.prototype.call
      (fn
        ([_ k] (-lookup (js* "this") k))
        ([_ k not-found] (-lookup (js* "this") k not-found))))

(defn vec [coll]
  (reduce conj cljs.core.Vector/EMPTY coll)) ; using [] here causes infinite recursion

(defn vector [& args] (vec args))

(deftype NeverEquiv []
  IEquiv
  (-equiv [o other] false))

(def ^:private never-equiv (NeverEquiv.))

(defn- equiv-map
  "Assumes y is a map. Returns true if x equals y, otherwise returns
  false."
  [x y]
  (boolean
    (when (map? y)
      ; assume all maps are counted
      (when (= (count x) (count y))
        (every? identity
                (map (fn [xkv] (= (get y (first xkv) never-equiv)
                                  (second xkv)))
                     x))))))


(defn- scan-array [incr k array]
  (let [len (.length array)]
    (loop [i 0]
      (when (< i len)
        (if (= k (aget array i))
          i
          (recur (+ i incr)))))))

; The keys field is an array of all keys of this map, in no particular
; order. Any string, keyword, or symbol key is used as a property name
; to store the value in strobj.  If a key is assoc'ed when that same
; key already exists in strobj, the old value is overwritten. If a
; non-string key is assoc'ed, return a HashMap object instead.

(defn- obj-map-contains-key?
  ([k strobj]
     (obj-map-contains-key? k strobj true false))
  ([k strobj true-val false-val]
     (if (and (goog/isString k) (.hasOwnProperty strobj k))
       true-val
       false-val)))

(declare hash-map)
(deftype ObjMap [meta keys strobj]
  IWithMeta
  (-with-meta [coll meta] (ObjMap. meta keys strobj))

  IMeta
  (-meta [coll] meta)

  ICollection
  (-conj [coll entry]
    (if (vector? entry)
      (-assoc coll (-nth entry 0) (-nth entry 1))
      (reduce -conj
              coll
              entry)))

  IEmptyableCollection
  (-empty [coll] (with-meta cljs.core.ObjMap/EMPTY meta))

  IEquiv
  (-equiv [coll other] (equiv-map coll other))

  IHash
  (-hash [coll] (hash-coll coll))

  ISeqable
  (-seq [coll]
    (when (pos? (.length keys))
      (map #(vector % (aget strobj %)) keys)))

  ICounted
  (-count [coll] (.length keys))

  ILookup
  (-lookup [coll k] (-lookup coll k nil))
  (-lookup [coll k not-found]
    (obj-map-contains-key? k strobj (aget strobj k) not-found))

  IAssociative
  (-assoc [coll k v]
    (if (goog/isString k)
      (let [new-strobj (goog.object/clone strobj)
            overwrite? (.hasOwnProperty new-strobj k)]
        (aset new-strobj k v)
        (if overwrite?
          (ObjMap. meta keys new-strobj)     ; overwrite
          (let [new-keys (aclone keys)] ; append
            (.push new-keys k)
            (ObjMap. meta new-keys new-strobj))))
      ; non-string key. game over.
      (with-meta (into (hash-map k v) (seq coll)) meta)))
  (-contains-key? [coll k]
    (obj-map-contains-key? k strobj))

  IMap
  (-dissoc [coll k]
    (if (and (goog/isString k) (.hasOwnProperty strobj k))
      (let [new-keys (aclone keys)
            new-strobj (goog.object/clone strobj)]
        (.splice new-keys (scan-array 1 k new-keys) 1)
        (js-delete new-strobj k)
        (ObjMap. meta new-keys new-strobj))
      coll)) ; key not found, return coll unchanged

  )

(set! cljs.core.ObjMap/EMPTY (ObjMap. nil (array) (js-obj)))

(set! cljs.core.ObjMap/fromObject (fn [ks obj] (ObjMap. nil ks obj)))

(set! cljs.core.ObjMap.prototype.call
      (fn
        ([_ k] (-lookup (js* "this") k))
        ([_ k not-found] (-lookup (js* "this") k not-found))))

; The keys field is an array of all keys of this map, in no particular
; order. Each key is hashed and the result used as a property name of
; hashobj. Each values in hashobj is actually a bucket in order to handle hash
; collisions. A bucket is an array of alternating keys (not their hashes) and
; vals.
(deftype HashMap [meta count hashobj]
  IWithMeta
  (-with-meta [coll meta] (HashMap. meta count hashobj))

  IMeta
  (-meta [coll] meta)

  ICollection
  (-conj [coll entry]
    (if (vector? entry)
      (-assoc coll (-nth entry 0) (-nth entry 1))
      (reduce -conj
              coll
              entry)))

  IEmptyableCollection
  (-empty [coll] (with-meta cljs.core.HashMap/EMPTY meta))

  IEquiv
  (-equiv [coll other] (equiv-map coll other))

  IHash
  (-hash [coll] (hash-coll coll))

  ISeqable
  (-seq [coll]
    (when (pos? count)
      (let [hashes (js-keys hashobj)]
        (mapcat #(map vec (partition 2 (aget hashobj %)))
                hashes))))

  ICounted
  (-count [coll] count)

  ILookup
  (-lookup [coll k] (-lookup coll k nil))
  (-lookup [coll k not-found]
    (let [bucket (aget hashobj (hash k))
          i (when bucket (scan-array 2 k bucket))]
      (if i
        (aget bucket (inc i))
        not-found)))

  IAssociative
  (-assoc [coll k v]
    (let [h (hash k)
          bucket (aget hashobj h)]
      (if bucket
        (let [new-bucket (aclone bucket)
              new-hashobj (goog.object/clone hashobj)]
          (aset new-hashobj h new-bucket)
          (if-let [i (scan-array 2 k new-bucket)]
            (do                         ; found key, replace
              (aset new-bucket (inc i) v)
              (HashMap. meta count new-hashobj))
            (do                         ; did not find key, append
              (.push new-bucket k v)
              (HashMap. meta (inc count) new-hashobj))))
        (let [new-hashobj (goog.object/clone hashobj)] ; did not find bucket
          (aset new-hashobj h (array k v))
          (HashMap. meta (inc count) new-hashobj)))))
  (-contains-key? [coll k]
    (let [bucket (aget hashobj (hash k))
          i (when bucket (scan-array 2 k bucket))]
      (if i
        true
        false)))
  
  IMap
  (-dissoc [coll k]
    (let [h (hash k)
          bucket (aget hashobj h)
          i (when bucket (scan-array 2 k bucket))]
      (if (not i)
        coll ; key not found, return coll unchanged
        (let [new-hashobj (goog.object/clone hashobj)]
          (if (> 3 (.length bucket))
            (js-delete new-hashobj h)
            (let [new-bucket (aclone bucket)]
              (.splice new-bucket i 2)
              (aset new-hashobj h new-bucket)))
          (HashMap. meta (dec count) new-hashobj)))))

  )

(set! cljs.core.HashMap/EMPTY (HashMap. nil 0 (js-obj)))

(set! cljs.core.HashMap/fromArrays (fn [ks vs]
  (let [len (.length ks)]
    (loop [i 0, out cljs.core.HashMap/EMPTY]
      (if (< i len)
        (recur (inc i) (assoc out (aget ks i) (aget vs i)))
        out)))))

(set! cljs.core.HashMap.prototype.call
      (fn
        ([_ k] (-lookup (js* "this") k))
        ([_ k not-found] (-lookup (js* "this") k not-found))))

(defn hash-map
  "keyval => key val
  Returns a new hash map with supplied mappings."
  [& keyvals]
  (loop [in (seq keyvals), out cljs.core.HashMap/EMPTY]
    (if in
      (recur (nnext in) (assoc out (first in) (second in)))
      out)))

(defn keys
  "Returns a sequence of the map's keys."
  [hash-map]
  (seq (map first hash-map)))

(defn vals
  "Returns a sequence of the map's values."
  [hash-map]
  (seq (map second hash-map)))

(defn merge
  "Returns a map that consists of the rest of the maps conj-ed onto
  the first.  If a key occurs in more than one map, the mapping from
  the latter (left-to-right) will be the mapping in the result."
  [& maps]
  (when (some identity maps)
    (reduce #(conj (or %1 {}) %2) maps)))

(defn select-keys
  "Returns a map containing only those entries in map whose key is in keys"
  [map keyseq]
    (loop [ret {} keys (seq keyseq)]
      (if keys
        (let [key   (first keys)
              entry (get map key)]
          (recur
           (if entry
             (assoc ret key entry)
             ret)
           (next keys)))
        ret)))

;;; Set

(deftype Set [meta hash-map]
  IWithMeta
  (-with-meta [coll meta] (Set. meta hash-map))
  
  IMeta
  (-meta [coll] meta)
  
  ICollection
  (-conj [coll o]
    (Set. meta (assoc hash-map o nil)))

  IEmptyableCollection
  (-empty [coll] (with-meta cljs.core.Set/EMPTY meta))

  IEquiv
  (-equiv [coll other]
    (and
     (set? other)
     (= (count coll) (count other))
     (every? #(contains? coll %)
             other)))

  IHash
  (-hash [coll] (hash-coll coll))

  ISeqable
  (-seq [coll] (keys hash-map))

  ICounted
  (-count [coll] (count (seq coll)))

  ILookup
  (-lookup [coll v]
    (-lookup coll v nil))
  (-lookup [coll v not-found]
    (if (-contains-key? hash-map v)
      v
      not-found))

  ISet
  (-disjoin [coll v]
    (Set. meta (dissoc hash-map v)))

)

(set! cljs.core.Set/EMPTY (Set. nil (hash-map)))

(set! cljs.core.Set.prototype.call
      (fn
        ([_ k] (-lookup (js* "this") k))
        ([_ k not-found] (-lookup (js* "this") k not-found))))

(defn set
  "Returns a set of the distinct elements of coll."
  [coll]
  (loop [in (seq coll)
         out cljs.core.Set/EMPTY]
    (if-not (empty? in)
      (recur (rest in) (conj out (first in)))
      out)))

(defn distinct
  "Returns a lazy sequence of the elements of coll with duplicates removed"
  [coll]
  (let [step (fn step [xs seen]
               (lazy-seq
                ((fn [[f :as xs] seen]
                   (when-let [s (seq xs)]
                     (if (contains? seen f) 
                       (recur (rest s) seen)
                       (cons f (step (rest s) (conj seen f))))))
                 xs seen)))]
    (step coll #{})))

;;;;;;;;;;;;;;;;;;;;;;;;;;;;;;;;;;;;;;;;;;;;;;;;;;
(defn butlast [s]
  (loop [ret [] s s]
    (if (next s)
      (recur (conj ret (first s)) (next s))
      (seq ret))))

(defn name
  "Returns the name String of a string, symbol or keyword."
  [x]
  (cond
    (string? x) x
    (or (keyword? x) (symbol? x))
      (let [i (.lastIndexOf x "/")]
        (if (< i 0)
          (subs x 2)
          (subs x (inc i))))
    :else nil #_(throw (str "Doesn't support name: " x))))

(defn namespace
  "Returns the namespace String of a symbol or keyword, or nil if not present."
  [x]
  (if (or (keyword? x) (symbol? x))
    (let [i (.lastIndexOf x "/")]
      (when (> i -1)
        (subs x 2 i)))
    :else nil #_(throw (str "Doesn't support namespace: " x))))

(defn zipmap
  "Returns a map with the keys mapped to the corresponding vals."
  [keys vals]
    (loop [map {}
           ks (seq keys)
           vs (seq vals)]
      (if (and ks vs)
        (recur (assoc map (first ks) (first vs))
               (next ks)
               (next vs))
        map)))

(defn max-key
  "Returns the x for which (k x), a number, is greatest."
  ([k x] x)
  ([k x y] (if (> (k x) (k y)) x y))
  ([k x y & more]
   (reduce #(max-key k %1 %2) (max-key k x y) more)))

(defn min-key
  "Returns the x for which (k x), a number, is least."
  ([k x] x)
  ([k x y] (if (< (k x) (k y)) x y))
  ([k x y & more]
     (reduce #(min-key k %1 %2) (min-key k x y) more)))

(defn partition-all
  "Returns a lazy sequence of lists like partition, but may include
  partitions with fewer than n items at the end."
  ([n coll]
     (partition-all n n coll))
  ([n step coll]
     (lazy-seq
      (when-let [s (seq coll)]
        (cons (take n s) (partition-all n step (drop step s)))))))

(defn take-while
  "Returns a lazy sequence of successive items from coll while
  (pred item) returns true. pred must be free of side-effects."
  [pred coll]
  (lazy-seq
   (when-let [s (seq coll)]
       (when (pred (first s))
         (cons (first s) (take-while pred (rest s)))))))

(defn take-nth
  "Returns a lazy seq of every nth item in coll."
  [n coll]
    (lazy-seq
     (when-let [s (seq coll)]
       (cons (first s) (take-nth n (drop n s))))))

(defn partition-by
  "Applies f to each value in coll, splitting it each time f returns
   a new value.  Returns a lazy seq of partitions."
  [f coll]
  (lazy-seq
   (when-let [s (seq coll)]
     (let [fst (first s)
           fv (f fst)
           run (cons fst (take-while #(= fv (f %)) (next s)))]
       (cons run (partition-by f (seq (drop (count run) s))))))))

(defn juxt
  "Takes a set of functions and returns a fn that is the juxtaposition
  of those fns.  The returned fn takes a variable number of args, and
  returns a vector containing the result of applying each fn to the
  args (left-to-right).
  ((juxt a b c) x) => [(a x) (b x) (c x)]

  TODO: Implement apply"
  ([f] 
     (fn
       ([] (vector (f)))
       ([x] (vector (f x)))
       ([x y] (vector (f x y)))
       ([x y z] (vector (f x y z)))
       ([x y z & args] (vector (apply f x y z args)))))
  ([f g] 
     (fn
       ([] (vector (f) (g)))
       ([x] (vector (f x) (g x)))
       ([x y] (vector (f x y) (g x y)))
       ([x y z] (vector (f x y z) (g x y z)))
       ([x y z & args] (vector (apply f x y z args) (apply g x y z args)))))
  ([f g h] 
     (fn
       ([] (vector (f) (g) (h)))
       ([x] (vector (f x) (g x) (h x)))
       ([x y] (vector (f x y) (g x y) (h x y)))
       ([x y z] (vector (f x y z) (g x y z) (h x y z)))
       ([x y z & args] (vector (apply f x y z args) (apply g x y z args) (apply h x y z args)))))
  ([f g h & fs]
     (let [fs (list* f g h fs)]
       (fn
         ([] (reduce #(conj %1 (%2)) [] fs))
         ([x] (reduce #(conj %1 (%2 x)) [] fs))
         ([x y] (reduce #(conj %1 (%2 x y)) [] fs))
         ([x y z] (reduce #(conj %1 (%2 x y z)) [] fs))
         ([x y z & args] (reduce #(conj %1 (apply %2 x y z args)) [] fs))))))

(defn dorun
  "When lazy sequences are produced via functions that have side
  effects, any effects other than those needed to produce the first
  element in the seq do not occur until the seq is consumed. dorun can
  be used to force any effects. Walks through the successive nexts of
  the seq, does not retain the head and returns nil."
  ([coll]
   (when (seq coll)
     (recur (next coll))))
  ([n coll]
   (when (and (seq coll) (pos? n))
     (recur (dec n) (next coll)))))

(defn doall
  "When lazy sequences are produced via functions that have side
  effects, any effects other than those needed to produce the first
  element in the seq do not occur until the seq is consumed. doall can
  be used to force any effects. Walks through the successive nexts of
  the seq, retains the head and returns it, thus causing the entire
  seq to reside in memory at one time."
  ([coll]
   (dorun coll)
   coll)
  ([n coll]
   (dorun n coll)
   coll))

;;;;;;;;;;;;;;;;;;;;;;;;; Regular Expressions ;;;;;;;;;;

(defn re-matches
  "Returns the result of (re-find re s) if re fully matches s."
  [re s]
  (let [matches (.exec re s)]
    (when (= (first matches) s)
      (if (= (count matches) 1)
        (first matches)
        (vec matches)))))

(defn re-find
  "Returns the first regex match, if any, of s to re, using
  re.exec(s). Returns a vector, containing first the matching
  substring, then any capturing groups if the regular expression contains
  capturing groups."
  [re s]
  (let [matches (.exec re s)]
    (when-not (nil? matches)
      (if (= (count matches) 1)
        (first matches)
        (vec matches)))))

(defn re-seq
  "Returns a lazy sequence of successive matches of re in s."
  [re s]
  (let [match-data (re-find re s)
        match-idx (.search s re)
        match-str (if (coll? match-data) (first match-data) match-data)
        post-match (subs s (+ match-idx (count match-str)))]
    (when match-data (lazy-seq (cons match-data (re-seq re post-match))))))

(defn re-pattern
  "Returns an instance of RegExp which has compiled the provided string."
  [s]
  (.compile (goog.global.RegExp.) s))

;;;;;;;;;;;;;;;;;;;;;;;;;;;;;; Printing ;;;;;;;;;;;;;;;;

(defn pr-sequential [print-one begin sep end opts coll]
  (concat [begin]
          (flatten1
            (interpose [sep] (map #(print-one % opts) coll)))
          [end]))

; This should be different in different runtime environments. For example
; when in the browser, could use console.debug instead of print.
(defn string-print [x]
  (js* "print(~{x})")
  nil)

(defn flush [] ;stub
  nil)

(defn- pr-seq [obj opts]
  (cond
    (nil? obj) (list "nil")
    (undefined? obj) (list "#<undefined>")
    :else (concat
            (when (and (get opts :meta)
                       (satisfies? IMeta obj)
                       (meta obj))
              (concat ["^"] (pr-seq (meta obj) opts) [" "]))
            (if (satisfies? IPrintable obj)
              (-pr-seq obj opts)
              (list "#<" (str obj) ">")))))

(defn pr-str-with-opts
  "Prints a sequence of objects to a string, observing all the
  options given in opts"
  [objs opts]
  (let [first-obj (first objs)
        sb (gstring/StringBuffer.)]
    (doseq [obj objs]
      (when-not (identical? obj first-obj)
        (.append sb " "))
      (doseq [string (pr-seq obj opts)]
        (.append sb string)))
    (str sb)))

(defn pr-with-opts
  "Prints a sequence of objects using string-print, observing all
  the options given in opts"
  [objs opts]
  (let [first-obj (first objs)]
    (doseq [obj objs]
      (when-not (identical? obj first-obj)
        (string-print " "))
      (doseq [string (pr-seq obj opts)]
        (string-print string)))))

(defn newline [opts]
  (string-print "\n")
  (when (get opts :flush-on-newline)
    (flush)))

(def *flush-on-newline* true)
(def *print-readably* true)
(def *print-meta* false)
(def *print-dup* false)

(defn- pr-opts []
  {:flush-on-newline *flush-on-newline*
   :readably *print-readably*
   :meta *print-meta*
   :dup *print-dup*})

(defn pr-str
  "pr to a string, returning it. Fundamental entrypoint to IPrintable."
  [& objs]
  (pr-str-with-opts objs (pr-opts)))

(defn pr
  "Prints the object(s) using string-print.  Prints the
  object(s), separated by spaces if there is more than one.
  By default, pr and prn print in a way that objects can be
  read by the reader"
  [& objs]
  (pr-with-opts objs (pr-opts)))

(def ^{:doc
  "Prints the object(s) using string-print.
  print and println produce output for human consumption."}
  print
  (fn cljs-core-print [& objs]
    (pr-with-opts objs (assoc (pr-opts) :readably false))))

(defn println
  "Same as print followed by (newline)"
  [& objs]
  (pr-with-opts objs (assoc (pr-opts) :readably false))
  (newline (pr-opts)))

(defn prn
  "Same as pr followed by (newline)."
  [& objs]
  (pr-with-opts objs (pr-opts))
  (newline (pr-opts)))

(extend-protocol IPrintable
  boolean
  (-pr-seq [bool opts] (list (str bool)))
 
  number
  (-pr-seq [n opts] (list (str n)))
 
  array
  (-pr-seq [a opts]
    (pr-sequential pr-seq "#<Array [" ", " "]>" opts a))
 
  string
  (-pr-seq [obj opts]
    (cond
     (keyword? obj)
     (list (str ":"
                (when-let [nspc (namespace obj)]
                  (str nspc "/"))
                (name obj)))
     (symbol? obj)
     (list (str (when-let [nspc (namespace obj)]
                  (str nspc "/"))
                (name obj)))
     :else (list (if (:readably opts)
                   (goog.string.quote obj)
                   obj))))
 
  LazySeq
  (-pr-seq [coll opts] (pr-sequential pr-seq "(" " " ")" opts coll))

  IndexedSeq
  (-pr-seq [coll opts] (pr-sequential pr-seq "(" " " ")" opts coll))
  
  List
  (-pr-seq [coll opts] (pr-sequential pr-seq "(" " " ")" opts coll))

  Cons
  (-pr-seq [coll opts] (pr-sequential pr-seq "(" " " ")" opts coll))

  EmptyList
  (-pr-seq [coll opts] (list "()"))
 
  Vector
  (-pr-seq [coll opts] (pr-sequential pr-seq "[" " " "]" opts coll))
 
  ObjMap
  (-pr-seq [coll opts]
    (let [pr-pair (fn [keyval] (pr-sequential pr-seq "" " " "" opts keyval))]
      (pr-sequential pr-pair "{" ", " "}" opts coll)))
 
  HashMap
  (-pr-seq [coll opts]
    (let [pr-pair (fn [keyval] (pr-sequential pr-seq "" " " "" opts keyval))]
      (pr-sequential pr-pair "{" ", " "}" opts coll)))

  Set
  (-pr-seq [coll opts] (pr-sequential pr-seq "#{" " " "}" opts coll)))

;;;;;;;;;;;;;;;;;;;;;;;;;;;;;; Reference Types ;;;;;;;;;;;;;;;;

(deftype Atom [state meta validator]
  IEquiv
  (-equiv [o other] (identical? o other))

  IDeref
  (-deref [_] state)

  IMeta
  (-meta [_] meta)

  IPrintable
  (-pr-seq [a opts]
    (concat  ["#<Atom: "] (-pr-seq state opts) ">")))

(defn atom
  "Creates and returns an Atom with an initial value of x and zero or
  more options (in any order):

  :meta metadata-map

  :validator validate-fn

  If metadata-map is supplied, it will be come the metadata on the
  atom. validate-fn must be nil or a side-effect-free fn of one
  argument, which will be passed the intended new state on any state
  change. If the new state is unacceptable, the validate-fn should
  return false or throw an exception."
  ([x] (Atom. x nil nil))
  ([x & {:keys [meta validator]}] (Atom. x meta validator)))

(defn reset!
  "Sets the value of atom to newval without regard for the
  current value. Returns newval."
  [a newval]
  (when-let [v (.validator a)]
    (when-not (v newval)
      (throw "Validator rejected reference state")))
  (set! (.state a) newval))

(defn swap!
  "Atomically swaps the value of atom to be:
  (apply f current-value-of-atom args). Note that f may be called
  multiple times, and thus should be free of side effects.  Returns
  the value that was swapped in."
  ([a f]
     (reset! a (f (.state a))))
  ([a f x]
     (reset! a (f (.state a) x)))
  ([a f x y]
     (reset! a (f (.state a) x y)))  
  ([a f x y z]
     (reset! a (f (.state a) x y z)))
  ([a f x y z & more]
     (reset! a (apply f (.state a) x y z more))))

(defn compare-and-set!
  "Atomically sets the value of atom to newval if and only if the
  current value of the atom is identical to oldval. Returns true if
  set happened, else false."
  [a oldval newval]
  (if (= a.state oldval)
    (do (reset! a newval) true)
    false))

;; generic to all refs
;; (but currently hard-coded to atom!)

(defn deref
  [o]
  (-deref o))

(defn set-validator!
  "Sets the validator-fn for a var/ref/agent/atom. validator-fn must be nil or a
  side-effect-free fn of one argument, which will be passed the intended
  new state on any state change. If the new state is unacceptable, the
  validator-fn should return false or throw an exception. If the current state (root
  value if var) is not acceptable to the new validator, an exception
  will be thrown and the validator will not be changed."
  [iref val]
  (set! (.validator iref) val))

(defn get-validator
  "Gets the validator-fn for a var/ref/agent/atom."
  [iref]
  (.validator iref))

(defn alter-meta!
  "Atomically sets the metadata for a namespace/var/ref/agent/atom to be:

  (apply f its-current-meta args)

  f must be free of side-effects"
  [iref f & args]
  (set! (.meta iref) (apply f (.meta iref) args)))

(defn reset-meta!
  "Atomically resets the metadata for a namespace/var/ref/agent/atom"
  [iref m]
  (set! (.meta iref) m))

;;;;;;;;;;;;;;;;;;;;;;;;;;;;;; gensym ;;;;;;;;;;;;;;;;
;; Internal - do not use!
(def gensym_counter nil)

(defn gensym
  "Returns a new symbol with a unique name. If a prefix string is
  supplied, the name is prefix# where # is some unique number. If
  prefix is not supplied, the prefix is 'G__'."
  ([] (gensym "G__"))
  ([prefix-string]
     (when (nil? gensym_counter)
       (set! gensym_counter (atom 0)))
     (symbol (str prefix-string (swap! gensym_counter inc)))))

;;;;;;;;;;;;;;;;;;;;;;;;;;;;;; Fixtures ;;;;;;;;;;;;;;;;

(def fixture1 1)
(def fixture2 2)

;;;;;;;;;;;;;;;;;;;;;;;;;;;;; Delay ;;;;;;;;;;;;;;;;;;;;

(deftype Delay [f state]
  
  IDeref
  (-deref [_]
    (when-not @state
      (swap! state f))
    @state)

  IPending
  (-realized? [d]
    (not (nil? @state))))

(defn delay
  "Takes a body of expressions and yields a Delay object that will
  invoke the body only the first time it is forced (with force or deref/@), and
  will cache the result and return it on all subsequent force
  calls."
  [& body]
  (Delay. (fn [] (apply identity body)) (atom nil)))

(defn delay?
  "returns true if x is a Delay created with delay"
  [x] (instance? cljs.core.Delay x))

(defn force
  "If x is a Delay, returns the (possibly cached) value of its expression, else returns x"
  [x]
  (if (delay? x)
    (deref x)
    x))

(defn realized?
  "Returns true if a value has been produced for a promise, delay, future or lazy sequence."
  [d]
  (-realized? d))

(defn js->clj
  "Recursively transforms JavaScript arrays into ClojureScript
  vectors, and JavaScript objects into ClojureScript maps.  With
  option ':keywordize-keys true' will convert object fields from
  strings to keywords."
  [x & options]
  (let [{:keys [keywordize-keys]} options
        keyfn (if keywordize-keys keyword str)
        f (fn thisfn [x]
            (cond
             (seq? x) (doall (map thisfn x))
             (coll? x) (into (empty x) (map thisfn x))
             (goog.isArray x) (vec (map thisfn x))
             (goog.isObject x) (into {} (for [k (js-keys x)]
                                          [(keyfn k)
                                           (thisfn (aget x k))]))
             :else x))]
    (f x)))

(defn memoize
  "Returns a memoized version of a referentially transparent function. The
  memoized version of the function keeps a cache of the mapping from arguments
  to results and, when calls with the same arguments are repeated often, has
  higher performance at the expense of higher memory use."
  [f]
  (let [mem (atom {})]
    (fn [& args]
      (if-let [v (get @mem args)]
        v
        (let [ret (apply f args)]
          (swap! mem assoc args ret)
          ret)))))

(defn rand
  "Returns a random floating point number between 0 (inclusive) and
  n (default 1) (exclusive)."
  ([] (rand 1))
  ([n] (js* "Math.random() * ~{n}")))

(defn rand-int
  "Returns a random integer between 0 (inclusive) and n (exclusive)."
  [n] (js* "Math.floor(Math.random() * ~{n})"))

(defn rand-nth
  "Return a random element of the (sequential) collection. Will have
  the same performance characteristics as nth for the given
  collection."
  [coll]
  (nth coll (rand-int (count coll))))

(defn group-by 
  "Returns a map of the elements of coll keyed by the result of
  f on each element. The value at each key will be a vector of the
  corresponding elements, in the order they appeared in coll."
  [f coll]  
  (reduce
   (fn [ret x]
     (let [k (f x)]
       (assoc ret k (conj (get ret k []) x))))
   {} coll))

;;;;;;;;;;;;;;;;;;;;;;;;;;;;;; Tests ;;;;;;;;;;;;;;;;

(defn ^{:export false} test-stuff []
  (assert (= 2 (:b {:a 1 :b 2})))
  (assert (= 2 ('b '{:a 1 b 2})))
  (assert (= 2 ({:a 1 :b 2} :b)))
  (assert (= 2 ({1 1 2 2} 2)))
  (assert (= 2 (#{1 2 3} 2)))
  
  (assert (= "baz" (name 'foo/bar/baz)))
  (assert (= "foo/bar" (namespace 'foo/bar/baz)))
  (assert (= "baz" (name :foo/bar/baz)))
  ;(assert (= "foo/bar" (namespace :foo/bar/baz)))

  (assert (= {:a :b} (get {[1 2 3] {:a :b}, 4 5} [1 2 3])))
  (assert (= :a (nth [:a :b :c :d] 0)))
  (assert (not (= {:a :b :c nil} {:a :b :d nil})))
  (assert (= (list 3 2 1) [3 2 1]))
  (assert (= [3 2 1] (seq (array 3 2 1))))
  (assert (= () (rest nil)))
  (assert (= () (rest [1])))
  (assert (= () (rest (array 1))))
  (assert (= {"x" "y"} (meta ^{"x" "y"} [])))
  (assert (= {:a :b} (dissoc {:a :b :c :d} :c)))
  (assert (= (hash-map :foo 5)
             (assoc (cljs.core.ObjMap. nil (array) (js-obj)) :foo 5)))

  (assert (= "[1 true {:a 2, :b 42} #<Array [3, 4]>]"
             (pr-str [1 true {:a 2 :b 42} (array 3 4)])))

  ;;this fails in v8 - why?
  ;(assert (= "symbol\"'string" (pr-str (str 'symbol \" \' "string"))))

  (assert (not (= "one" "two")))
  (assert (= 3 (-count "abc")))
  (assert (= 4 (-count (array 1 2 3 4))))
  (assert (= "c" (-nth "abc" 2)))
  (assert (= "quux" (-nth "abc" 3 "quux")))
  (assert (= 1 (-nth (array 1 2 3 4) 0)))
  (assert (= "val" (-nth (array 1 2 3 4) 4 "val")))
  (assert (= "b" (-lookup "abc" 1)))
  (assert (= "harriet" (-lookup "abcd" 4 "harriet")))
  (assert (= 4 (-lookup (array 1 2 3 4) 3)))
  (assert (= "zot" (-lookup (array 1 2 3 4) 4 "zot")))
  (assert (= 10 (-reduce (array 1 2 3 4) +)))
  (assert (= 20 (-reduce (array 1 2 3 4) + 10)))
  (assert (= "cabd" (let
                        [jumble (fn [a b] (str (apply str (reverse (str a))) b))]
                      (-reduce "abcd" jumble))))
  (assert (= "cafrogbd" (let
                            [jumble (fn [a b] (str (apply str (reverse (str a))) b))]
                          (-reduce "abcd" jumble "frog"))))
  (assert (= [0 0 1 0 1]
               [(bit-and 1 0)
                (bit-and 0 0)
                (bit-and 1 1)
                (bit-and 42 1)
                (bit-and 41 1)]))
  (assert (= [1 0 1 43 41]
               [(bit-or 1 0)
                (bit-or 0 0)
                (bit-or 1 1)
                (bit-or 42 1)
                (bit-or 41 1)]))
  (assert (= [1 0 0 42 40]
               [(bit-and-not 1 0)
                (bit-and-not 0 0)
                (bit-and-not 1 1)
                (bit-and-not 42 1)
                (bit-and-not 41 1)]))
  (assert (= [0 2 968 16649 0]
               [(bit-clear 1 0)
                (bit-clear 2 0)
                (bit-clear 1000 5)
                (bit-clear 16713 6)
                (bit-clear 1024 10)]))
  (assert (= [0 0 992 18761 0]
               [(bit-flip 1 0)
                (bit-flip 2 1)
                (bit-flip 1000 3)
                (bit-flip 16713 11)
                (bit-flip 1024 10)]))
  (assert (= [-2 -3 999 -16714 -1025]
               [(bit-not 1)
                (bit-not 2)
                (bit-not -1000)
                (bit-not 16713)
                (bit-not 1024)]))
  (assert (= [1 2 1000 18761 1024]
               [(bit-set 1 0)
                (bit-set 2 1)
                (bit-set 1000 3)
                (bit-set 16713 11)
                (bit-set 1024 10)]))
  (assert (= [true true true false true]
               [(bit-test 1 0)
                (bit-test 2 1)
                (bit-test 1000 3)
                (bit-test 16713 11)
                (bit-test 1024 10)]))
  (assert (= [true false true false false false]
             [(true? true)
              (true? false)
              (false? false)
              (false? true)
              (true? goog.global.undefined)
              (false? goog.global.undefined)]))
  ;; apply
  (assert (= 0 (apply + nil)))
  (assert (= 0 (apply + (list))))
  (assert (= 1 (apply + (list 1))))
  (assert (= 3 (apply + 1 (list 2))))
  (assert (= 7 (apply + 1 2 (list 4))))
  (assert (= 15 (apply + 1 2 4 (list 8))))
  (assert (= 31 (apply + 1 2 4 8 (list 16))))
  (assert (= 63 (apply + 1 2 4 8 16 (list 32))))
  (assert (= 127 (apply + 1 2 4 8 16 (list 32 64))))
  (assert (= 4950 (apply + (take 100 (iterate inc 0)))))
  ;; apply with infinite sequence
  ;; (assert (= 3 (apply (fn [& args]
  ;;                       (+ (nth args 0)
  ;;                          (nth args 1)
  ;;                          (nth args 2)))
  ;;                     (iterate inc 0))))
  (let [a (atom 0)]
    (assert (= 0 (deref a)))
    (assert (= 1 (swap! a inc)))
    (assert (= false (compare-and-set! a 0 42)))
    (assert (= true (compare-and-set! a 1 7)))
    (assert (nil? (meta a)))
    (assert (nil? (get-validator a))))
  (let [a (atom 0)]
    (assert (= 1 (swap! a + 1)))
    (assert (= 4 (swap! a + 1 2)))
    (assert (= 10 (swap! a + 1 2 3)))
    (assert (= 20 (swap! a + 1 2 3 4))))
  (let [a (atom [1] :validator coll? :meta {:a 1})]
    (assert (= coll? (get-validator a)))
    (assert (= {:a 1} (meta a)))
    (alter-meta! a assoc :b 2)
    (assert (= {:a 1 :b 2} (meta a))))
  (assert (nil? (empty nil)))
  (let [e-lazy-seq (empty (with-meta (lazy-seq (cons :a nil)) {:b :c}))]
    (assert (seq? e-lazy-seq))
    (assert (empty? e-lazy-seq))
    (assert (= {:b :c} (meta e-lazy-seq))))
  (let [e-list (empty '^{:b :c} (1 2 3))]
    (assert (seq? e-list))
    (assert (empty? e-list)))
  (let [e-elist (empty '^{:b :c} ())]
    (assert (seq? e-elist))
    (assert (empty? e-elist))
    (assert (= :c (get (meta e-elist) :b))))
  (let [e-cons (empty (with-meta (cons :a nil) {:b :c}))]
    (assert (seq? e-cons))
    (assert (empty? e-cons))
    (assert (= {:b :c} (meta e-cons))))
  (let [e-vec (empty ^{:b :c} [:a :d :g])]
    (assert (vector? e-vec))
    (assert (empty? e-vec))
    (assert (= {:b :c} (meta e-vec))))
  (let [e-omap (empty ^{:b :c} {:a :d :g :h})]
    (assert (map? e-omap))
    (assert (empty? e-omap))
    (assert (= {:b :c} (meta e-omap))))
  (let [e-hmap (empty ^{:b :c} {[1 2] :d :g :h})]
    (assert (map? e-hmap))
    (assert (empty? e-hmap))
    (assert (= {:b :c} (meta e-hmap))))

  ;;this fails in v8 advanced mode - what's e? 
  #_(let [a (atom nil)]
    (assert (= 1 (try* 1)))
    (assert (= 2 (try* 1 (throw 3) (catch e 2))))
    (assert (= 3 (try* 1 (throw 3) (catch e e))))
    (assert (= 1 (try* 1 (finally (reset! a 42)))))
    (assert (= 42 (deref a))))

  ;;this fails in v8 advanced mode - we need to trim off goog.global in catch
  #_(let [a (atom nil)]
    (assert (= 1 (try 1)))
    (assert (= 2 (try 1 (throw (goog.global.Error.)) (catch goog.global.Error e 2))))
    (assert (= 2 (try 1 (throw (goog.global.Error.)) (catch goog.global.Error e 1 2))))
    (assert (= 1 (try 1 (finally (reset! a 42)))))
    (assert (= 42 (deref a))))
  
  (assert (= [3] (nthnext [1 2 3] 2)))
  (let [v [1 2 3]]
    (assert (= v (for [e v] e)))
    (assert (= [[1 1] [2 4] [3 9]] (for [e v :let [m (* e e)]] [e m])))
    (assert (= [1 2] (for [e v :while (< e 3)] e)))
    (assert (= [3] (for [e v :when (> e 2)] e)))
    (assert (= [[1 1] [2 4]] (for [e v :while (< e 3) :let [m (* e e)]] [e m]))))
  (assert (not= 1 2))
  (assert (not (not= 1 1)))
  (assert (not (not-empty [])))
  (assert (boolean (not-empty [1 2 3])))
  (assert (= "joel" (min-key count "joel" "tom servo" "crooooooooow")))
  (assert (= "crooooooooow" (max-key count "joel" "tom servo" "crooooooooow")))
  (assert (= (partition-all 4 [1 2 3 4 5 6 7 8 9])
             [[1 2 3 4] [5 6 7 8] [9]]))
  (assert (= (partition-all 4 2 [1 2 3 4 5 6 7 8 9])
             [[1 2 3 4] [3 4 5 6] [5 6 7 8] [7 8 9] [9]]))
  (assert (= [true true] (take-while true? [true true 2 3 4])))
  (assert (= [[true true] [false false false] [true true]]
             (partition-by true? [true true false false false true true])))
  (assert (= [0 2 4 6 8 10] (take-nth 2 [0 1 2 3 4 5 6 7 8 9 10])))
  (let [a10 (partial + 10)
        a20 (partial + 10 10)
        a21 (partial + 10 10 1)
        a22 (partial + 10 5  4 3)
        a23 (partial + 10 5  4 3 1)]
    (assert (= 110 (a10 100)))
    (assert (= 120 (a20 100)))
    (assert (= 121 (a21 100)))
    (assert (= 122 (a22 100)))
    (assert (= 123 (a23 100))))
  (let [n2 (comp first rest)
        n3 (comp first rest rest)
        n4 (comp first rest rest rest)
        n5 (comp first rest rest rest rest)
        n6 (comp first rest rest rest rest rest)]
    (assert (= 2 (n2 [1 2 3 4 5 6 7])))
    (assert (= 3 (n3 [1 2 3 4 5 6 7])))
    (assert (= 4 (n4 [1 2 3 4 5 6 7])))
    (assert (= 5 (n5 [1 2 3 4 5 6 7])))
    (assert (= 6 (n6 [1 2 3 4 5 6 7]))))
  (let [sf (some-fn number? keyword? symbol?)]
    (assert (sf :foo 1))
    (assert (sf :foo))
    (assert (sf 'bar 1))
    (assert (not (sf [] ()))))
  (let [ep (every-pred number? zero?)]
    (assert (ep 0 0 0))
    (assert (not (ep 1 2 3 0))))
  (assert ((complement number?) :foo))
  (assert (= [1 [2 3] [1 2 3]] ((juxt first rest seq) [1 2 3])))
  (assert (= 5 (max 1 2 3 4 5)))
  (assert (= 5.5 (max 1 2 3 4 5 5.5)))
  (assert (= 1 (min 5 4 3 2 1)))
  (assert (= 0.5 (min 5 4 3 0.5 2 1)))
  (let [x (array 1 2 3)]
    (set! (.foo x) :hello)
    (assert (= (.foo x) :hello)))

  (assert (set []))
  (assert (= #{} (set [])))

  (assert (= #{"foo"} (set ["foo"])))
  (assert (= #{1 2 3} #{1 3 2}))
  (assert (= #{#{1 2 3} [4 5 6] {7 8} 9 10}
             #{10 9 [4 5 6] {7 8} #{1 2 3}}))
  (assert (not (= #{nil [] {} 0 #{}} #{})))
  (assert (= (count #{nil [] {} 0 #{}}) 5))
  (assert (= (conj #{1} 1) #{1}))
  (assert (= (conj #{1} 2) #{2 1}))
  (assert (= #{} (-empty #{1 2 3 4})))
  (assert (= (reduce + #{1 2 3 4 5}) 15))
  (assert (= 4 (get #{1 2 3 4} 4)))
  (assert (contains? #{1 2 3 4} 4))
  (assert (contains? #{[] nil 0 {} #{}} {}))
  (assert (contains? #{[1 2 3]} [1 2 3]))
  (assert (not (contains? (-disjoin #{1 2 3} 3) 3)))
  (assert (neg? -1))
  (assert (not (neg? 1)))
  (assert (neg? -1.765))
  (assert (not (neg? 0)))
  (assert (= [true false true false true false true false]
             (map integer?
                  [1 1.00001 0x7e7 [] (- 88 1001991881) :foo 0 "0"])))
  (assert (= [true false true false true false]
             (map odd? [1 2 3 4 -1 0])))
  (assert (= [true false true false true true]
             (map even? [2 3 4 5 -2 0])))
  (assert (contains? {:a 1 :b 2} :a))
  (assert (not (contains? {:a 1 :b 2} :z)))
  (assert (contains? [5 6 7] 1))
  (assert (contains? [5 6 7] 2))
  (assert (not (contains? [5 6 7] 3)))
  (assert (contains? (to-array [5 6 7]) 1))
  (assert (contains? (to-array [5 6 7]) 2))
  (assert (not (contains? (to-array [5 6 7]) 3)))
  (assert (not (contains? nil 42)))
  (assert (contains? "f" 0))
  (assert (not (contains? "f" 55)))
  (assert (distinct? 1 2 3))
  (assert (not (distinct? 1 2 3 1)))

  ;; distinct
  (assert (= (distinct ()) ()))
  (assert (= (distinct '(1)) '(1)))
  (assert (= (distinct '(1 2 3 1 1 1)) '(1 2 3)))
  (assert (= (distinct [1 1 1 2]) '(1 2)))
  (assert (= (distinct [1 2 1 2]) '(1 2)))
  (assert (= (distinct "a") ["a"]))
  (assert (= (distinct "abcabab") ["a" "b" "c"]))
  (assert (= (distinct ["abc" "abc"]) ["abc"]))
  (assert (= (distinct [nil nil]) [nil]))
  (assert (= (distinct [0.0 0.0]) [0.0]))
  (assert (= (distinct ['sym 'sym]) '[sym]))
  (assert (= (distinct [:kw :kw]) [:kw]))
  (assert (= (distinct [42 42]) [42]))
  (assert (= (distinct [[] []]) [[]]))
  (assert (= (distinct ['(1 2) '(1 2)]) '[(1 2)]))
  (assert (= (distinct [() ()]) [()]))
  (assert (= (distinct [[1 2] [1 2]]) [[1 2]]))
  (assert (= (distinct [{:a 1 :b 2} {:a 1 :b 2}]) [{:a 1 :b 2}]))
  (assert (= (distinct [{} {}]) [{}]))
  (assert (= (distinct [#{1 2} #{1 2}]) [#{1 2}]))
  (assert (= (distinct [#{} #{}]) [#{}]))

                                        ;regexps
  ;;these fail in v8 - why?
  ;(assert (= (str (re-pattern "f(.)o")) (str (js* "/f(.)o/"))))
  ;(assert (= (re-find (re-pattern "foo") "foo bar foo baz foo zot") "foo"))
  ;(assert (= (re-find (re-pattern "f(.)o") "foo bar foo baz foo zot") ["foo" "o"]))
  ;(assert (= (re-matches (re-pattern "foo") "foo") "foo"))
  ;(assert (= (re-matches (re-pattern "foo") "foo bar foo baz foo zot") nil))
  ;(assert (= (re-matches (re-pattern "foo.*") "foo bar foo baz foo zot") "foo bar foo baz foo zot"))
  ;(assert (= (re-seq (re-pattern "foo") "foo bar foo baz foo zot") (list "foo" "foo" "foo")))
  ;(assert (= (re-seq (re-pattern "f(.)o") "foo bar foo baz foo zot") (list ["foo" "o"] ["foo" "o"] ["foo" "o"])))

  ;; destructuring
  (assert (= [2 1] (let [[a b] [1 2]] [b a])))
  (assert (= #{1 2} (let [[a b] [1 2]] #{a b})))
  (assert (= [1 2] (let [{a :a b :b} {:a 1 :b 2}] [a b])))
  (assert (= [1 2] (let [{:keys [a b]} {:a 1 :b 2}] [a b])))
  (assert (= [1 2 [1 2]] (let [[a b :as v] [1 2]] [a b v])))
  (assert (= [1 42] (let [{:keys [a b] :or {b 42}} {:a 1}] [a b])))
  (assert (= [1 nil] (let [{:keys [a b] :or {c 42}} {:a 1}] [a b])))
  (assert (= [2 1] (let [[a b] '(1 2)] [b a])))
  (assert (= {1 2} (let [[a b] [1 2]] {a b})))
  (assert (= [2 1] (let [[a b] (seq [1 2])] [b a])))

  ;; update-in
  (assert (= {:foo {:bar {:baz 1}}}
             (update-in {:foo {:bar {:baz 0}}} [:foo :bar :baz] inc)))
  (assert (= {:foo 1 :bar 2 :baz 10}
             (update-in {:foo 1 :bar 2 :baz 3} [:baz] + 7)))
  (assert (= [{:foo 1, :bar 2} {:foo 1, :bar 3}]
               (update-in [{:foo 1 :bar 2}, {:foo 1 :bar 2}] [1 :bar] inc)))
  (assert (= [{:foo {:bar 2}} {:foo {:bar 3}}]
               (update-in [{:foo {:bar 2}}, {:foo {:bar 2}}] [1 :foo :bar] inc)))

  ;; assoc-in
  (assert (= {:foo {:bar {:baz 100}}}
             (assoc-in {:foo {:bar {:baz 0}}} [:foo :bar :baz] 100)))
  (assert (= {:foo 1 :bar 2 :baz 100}
             (assoc-in {:foo 1 :bar 2 :baz 3} [:baz] 100)))
  (assert (= [{:foo [{:bar 2} {:baz 3}]} {:foo [{:bar 2} {:baz 100}]}]
             (assoc-in [{:foo [{:bar 2} {:baz 3}]}, {:foo [{:bar 2} {:baz 3}]}]
                       [1 :foo 1 :baz] 100)))
  (assert (= [{:foo 1, :bar 2} {:foo 1, :bar 100}]
             (assoc-in [{:foo 1 :bar 2}, {:foo 1 :bar 2}] [1 :bar] 100)))

  ;; get-in
  (assert (= 1 (get-in {:foo 1 :bar 2} [:foo])))
  (assert (= 2 (get-in {:foo {:bar 2}} [:foo :bar])))
  (assert (= 1 (get-in [{:foo 1}, {:foo 2}] [0 :foo])))
  (assert (= 4 (get-in [{:foo 1 :bar [{:baz 1}, {:buzz 2}]}, {:foo 3 :bar [{:baz 3}, {:buzz 4}]}]
                       [1 :bar 1 :buzz])))

  ;; arrays
  (let [a (to-array [1 2 3])]
    (assert (= [10 20 30] (seq (amap a i ret (* 10 (aget a i))))))
    (assert (= 6 (areduce a i ret 0 (+ ret (aget a i)))))
    (assert (= (seq a) (seq (to-array [1 2 3]))))
    (assert (= 42 (aset a 0 42)))
    (assert (not= (seq a) (seq (to-array [1 2 3]))))
    (assert (not= a (aclone a))))

  ;; sort
  (assert (= [1 2 3 4 5] (sort [5 3 1 4 2])))
  (assert (= [1 2 3 4 5] (sort < [5 3 1 4 2])))
  (assert (= [5 4 3 2 1] (sort > [5 3 1 4 2])))

  ;; sort-by
  (assert (= ["a" [ 1 2] "foo"] (sort-by count ["foo" "a" [1 2]])))
  (assert (= ["foo" [1 2] "a"] (sort-by count > ["foo" "a" [1 2]])))  

  ;; js->clj
  (assert (= {"a" 1, "b" 2} (js->clj (js* "{\"a\":1,\"b\":2}"))))
  (assert (= {:a 1, :b 2} (js->clj (js* "{\"a\":1,\"b\":2}") :keywordize-keys true)))
  (assert (= [[{:a 1, :b 2} {:a 1, :b 2}]]
               (js->clj (js* "[[{\"a\":1,\"b\":2}, {\"a\":1,\"b\":2}]]") :keywordize-keys true)))
  (assert (= [[{:a 1, :b 2} {:a 1, :b 2}]]
               (js->clj [[{:a 1, :b 2} {:a 1, :b 2}]])))

  ;; last
  (assert (= nil (last nil)))
  (assert (= 3 (last [1 2 3])))

  ;; dotimes
  (let [s (atom [])]
    (dotimes [n 5]
      (swap! s conj n))
    (assert (= [0 1 2 3 4] @s)))

  ;; doseq
  (let [v [1 2 3 4 5]
        s (atom ())]
    (doseq [n v] (swap! s conj n))
    (assert (= @s (reverse v))))
  
  ;; delay
  ;; (let [d (delay (. (goog.global.Date.) (getTime)))]
  ;;   (assert (false? (realized? d)))
  ;;   (let [d2 (. (goog.global.Date.) (getTime))]
  ;;     (assert (> d2 (deref d))))
  ;;   (assert (true? (realized? d)))
  ;;   (let [d3 (deref d)]
  ;;     (assert (= (deref d) d3))))

  ;; assoc
  (assert (= {1 2 3 4} (assoc {} 1 2 3 4)))
  (assert (= {1 2} (assoc {} 1 2)))
  (assert (= [42 2] (assoc [1 2] 0 42)))

  ;; dissoc
  (assert (= {} (dissoc {1 2 3 4} 1 3)))
  (assert (= {1 2} (dissoc {1 2 3 4} 3)))

  ;; disj
  (assert (= #{1 2 3} (disj #{1 2 3})))
  (assert (= #{1 2} (disj #{1 2 3} 3)))
  (assert (= #{1} (disj #{1 2 3} 2 3)))

  ;; memoize
  (let [f (memoize (fn [] (rand)))]
    (f)
    (assert (= (f) (f))))
  
  ;; find
  (assert (= (find {} :a) nil))
  (assert (= (find {:a 1} :a) [:a 1]))
  (assert (= (find {:a 1} :b) nil))
  (assert (= (find {:a 1 :b 2} :a) [:a 1]))
  (assert (= (find {:a 1 :b 2} :b) [:b 2]))
  (assert (= (find {:a 1 :b 2} :c) nil))
  (assert (= (find {} nil) nil))
  (assert (= (find {:a 1} nil) nil))
  (assert (= (find {:a 1 :b 2} nil) nil))
  (assert (= (find [1 2 3] 0) [0 1]))

  ;; mod,quot,rem
  (assert (= (quot 4 2) 2))
  (assert (= (quot 3 2) 1))
  (assert (= (quot 6 4) 1))
  (assert (= (quot 0 5) 0))
  (assert (= (quot 42 5) 8))
  (assert (= (quot 42 -5) -8))
  (assert (= (quot -42 -5) 8))
  (assert (= (quot 9 3) 3))
  (assert (= (quot 9 -3) -3))
  (assert (= (quot -9 3) -3))
  (assert (= (quot 2 -5) 0))
  (assert (= (quot -2 5) 0))
  (assert (= (quot 0 3) 0))
  (assert (= (quot 0 -3) 0))

  (assert (= (mod 4 2) 0))
  (assert (= (mod 3 2) 1))
  (assert (= (mod 6 4) 2))
  (assert (= (mod 0 5) 0))
  (assert (= (mod 4.5 2.0) 0.5))
  (assert (= (mod 42 5) 2))
  (assert (= (mod 9 3) 0))
  (assert (= (mod 9 -3) 0))
  (assert (= (mod -9 3) 0))
  (assert (= (mod -9 -3) 0))
  (assert (= (mod 0 3) 0))
  (assert (= (mod 3216478362187432 432143214) 120355456))

  (assert (= (rem 4 2) 0))
  (assert (= (rem 0 5) 0))
  (assert (= (rem 4.5 2.0) 0.5))
  (assert (= (rem 42 5) 2))
  (assert (= (rem 2 5) 2))
  (assert (= (rem 2 -5) 2))
  (assert (= (rem 0 3) 0))

<<<<<<< HEAD
  ;; group-by
  (let [d (group-by second {:a 1 :b 2 :c 1 :d 4 :e 1 :f 2})]
    (assert (= 3 (count (get d 1))))
    (assert (= 2 (count (get d 2))))
    (assert (= 1 (count (get d 4)))))
=======
  (assert (= {1 2 3 4 5 6} (merge {1 2} {3 4} {5 6})))
  (assert (= {1 2 3 4} (merge {1 2} {3 4} nil)))
>>>>>>> 45ec64e0
  
  :ok
  )

#_(goog.global/print (assoc {} :a 1))


<|MERGE_RESOLUTION|>--- conflicted
+++ resolved
@@ -3219,16 +3219,14 @@
   (assert (= (rem 2 -5) 2))
   (assert (= (rem 0 3) 0))
 
-<<<<<<< HEAD
   ;; group-by
   (let [d (group-by second {:a 1 :b 2 :c 1 :d 4 :e 1 :f 2})]
     (assert (= 3 (count (get d 1))))
     (assert (= 2 (count (get d 2))))
     (assert (= 1 (count (get d 4)))))
-=======
+
   (assert (= {1 2 3 4 5 6} (merge {1 2} {3 4} {5 6})))
   (assert (= {1 2 3 4} (merge {1 2} {3 4} nil)))
->>>>>>> 45ec64e0
   
   :ok
   )
